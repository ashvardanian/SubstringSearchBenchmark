/**
 *  @brief  StringZilla is a collection of simple string algorithms, designed to be used in Big Data applications.
 *          It may be slower than LibC, but has a broader & cleaner interface, and a very short implementation
 *          targeting modern x86 CPUs with AVX-512 and Arm NEON and older CPUs with SWAR and auto-vectorization.
 *
 *  @section    Operations potentially not worth optimizing in StringZilla
 *
 *  Some operations, like equality comparisons and relative order checking, almost always fail on some of the very
 *  first bytes in either string. This makes vectorization almost useless, unless huge strings are considered.
 *  Examples would be - computing the checksum of a long string, or checking 2 large binary strings for exact equality.
 *
 *  @section    Uncommon operations covered by StringZilla
 *
 *  Every in-order search/matching operations has a reverse order counterpart, a rare feature in string libraries.
 *  That way `sz_find` and `sz_find_last` are similar to `strstr` and `strrstr` in LibC, but `sz_find_byte` and
 *  `sz_find_last_byte` are equivalent to `memchr` and `memrchr`. The same goes for `sz_find_from_set` and
 *  `sz_find_last_from_set`, which are equivalent to `strspn` and `strcspn` in LibC.
 *
 *  Edit distance computations can be parameterized with the substitution matrix and gap (insertion & deletion)
 *  penalties. This allows for more flexible usecases, like scoring fuzzy string matches, and bioinformatics.

 *  @section    Exact substring search algorithms
 *
 *  Uses different algorithms for different needle lengths and backends:
 *
 *  > Naive exact matching for 1-, 2-, 3-, and 4-character-long needles using SIMD.
 *  > Bitap "Shift Or" Baeza-Yates-Gonnet (BYG) algorithm for mid-length needles on a serial backend.
 *  > Boyer-Moore-Horspool (BMH) algorithm with Raita heuristic variation for longer needles.
 *  > Apostolico-Giancarlo algorithm for longer needles (TODO), if needle preprocessing time isn't an issue.
 *
 *  Substring search algorithms are generally divided into: comparison-based, automaton-based, and bit-parallel.
 *  Different families are effective for different alphabet sizes and needle lengths. The more operations are
 *  needed per-character - the more effective SIMD would be. The longer the needle - the more effective the
 *  skip-tables are.
 *
 *  On very short needles, especially 1-4 characters long, brute force with SIMD is the fastest solution.
 *  On mid-length needles, bit-parallel algorithms are very effective, as the character masks fit into 32-bit
 *  or 64-bit words. Either way, if the needle is under 64-bytes long, on haystack traversal we will still fetch
 *  every CPU cache line. So the only way to improve performance is to reduce the number of comparisons.
 *
 *  Going beyond that, to long needles, Boyer-Moore (BM) and its variants are often the best choice. It has two tables:
 *  the good-suffix shift and the bad-character shift. Common choice is to use the simplified BMH algorithm,
 *  which only uses the bad-character shift table, reducing the pre-processing time. In the C++ Standards Library,
 *  the `std::string::find` function uses the BMH algorithm with Raita's heuristic. We do the same for longer needles.
 *
 *  All those, still, have O(hn) worst case complexity, and struggle with repetitive needle patterns.
 *  To guarantee O(h) worst case time complexity, the Apostolico-Giancarlo (AG) algorithm adds an additional skip-table.
 *  Preprocessing phase is O(n+sigma) in time and space. On traversal, performs from (h/n) to (3h/2) comparisons.
 *  We should consider implementing it if we can:
 *      - accelerate the preprocessing phase of the needle.
 *      - simplify the control-flow of the main loop.
 *      - replace the array of shift values with a circular buffer.
 *
 *  Reading materials:
 *      - Exact String Matching Algorithms in Java: https://www-igm.univ-mlv.fr/~lecroq/string
 *      - SIMD-friendly algorithms for substring searching: http://0x80.pl/articles/simd-strfind.html
 *
 *  @section    Compatibility with LibC and STL
 *
 *  The C++ Standard Templates Library provides an `std::string` and `std::string_view` classes with similar
 *  functionality. LibC, in turn, provides the "string.h" header with a set of functions for working with C strings.
 *  Both of those have a fairly constrained interface, as well as poor utilization of SIMD and SWAR techniques.
 *  StringZilla improves on both of those, by providing a more flexible interface, and better performance.
 *  If you are well familiar use the following index to find the equivalent functionality:
 *
 *  Covered:
 *      - void    *memchr(const void *, int, size_t); -> sz_find_byte
 *      - void    *memrchr(const void *, int, size_t); -> sz_find_last_byte
 *      - int      memcmp(const void *, const void *, size_t); -> sz_order, sz_equal
 *      - char    *strchr(const char *, int); -> sz_find_byte
 *      - int      strcmp(const char *, const char *); -> sz_order, sz_equal
 *      - size_t   strcspn(const char *, const char *); -> sz_find_last_from_set
 *      - size_t   strlen(const char *);-> sz_find_byte
 *      - size_t   strspn(const char *, const char *); -> sz_find_from_set
 *      - char    *strstr(const char *, const char *); -> sz_find
 *
 *  Not implemented:
 *      - void    *memccpy(void *restrict, const void *restrict, int, size_t);
 *      - void    *memcpy(void *restrict, const void *restrict, size_t);
 *      - void    *memmove(void *, const void *, size_t);
 *      - void    *memset(void *, int, size_t);
 *      - char    *strcat(char *restrict, const char *restrict);
 *      - int      strcoll(const char *, const char *);
 *      - char    *strcpy(char *restrict, const char *restrict);
 *      - char    *strdup(const char *);
 *      - char    *strerror(int);
 *      - int     *strerror_r(int, char *, size_t);
 *      - char    *strncat(char *restrict, const char *restrict, size_t);
 *      - int      strncmp(const char *, const char *, size_t);
 *      - char    *strncpy(char *restrict, const char *restrict, size_t);
 *      - char    *strpbrk(const char *, const char *);
 *      - char    *strrchr(const char *, int);
 *      - char    *strtok(char *restrict, const char *restrict);
 *      - char    *strtok_r(char *, const char *, char **);
 *      - size_t   strxfrm(char *restrict, const char *restrict, size_t);
 *
 *  LibC documentation: https://pubs.opengroup.org/onlinepubs/009695399/basedefs/string.h.html
 *  STL documentation: https://en.cppreference.com/w/cpp/header/string_view
 */
#ifndef STRINGZILLA_H_
#define STRINGZILLA_H_

/**
 *  @brief  Annotation for the public API symbols.
 */
#if defined(_WIN32) || defined(__CYGWIN__)
#define SZ_PUBLIC inline static
#elif __GNUC__ >= 4
#define SZ_PUBLIC inline static
#else
#define SZ_PUBLIC inline static
#endif
#define SZ_INTERNAL inline static

/**
 *  @brief  Generally `NULL` is coming from locale.h, stddef.h, stdio.h, stdlib.h, string.h, time.h,
 *          and wchar.h, according to the C standard.
 */
#ifndef NULL
#define NULL ((void *)0)
#endif

/**
 *  @brief  Generally `CHAR_BIT` is coming from limits.h, according to the C standard.
 */
#ifndef CHAR_BIT
#define CHAR_BIT (8)
#endif

/**
 *  @brief  A misaligned load can be - trying to fetch eight consecutive bytes from an address
 *          that is not divisible by eight.
 *
 *  Most platforms support it, but there is no industry standard way to check for those.
 *  This value will mostly affect the performance of the serial (SWAR) backend.
 */
#ifndef SZ_USE_MISALIGNED_LOADS
#define SZ_USE_MISALIGNED_LOADS (1) // true or false
#endif

/**
 *  @brief  Cache-line width, that will affect the execution of some algorithms,
 *          like equality checks and relative order computing.
 */
#ifndef SZ_CACHE_LINE_WIDTH
#define SZ_CACHE_LINE_WIDTH (64) // bytes
#endif

/**
 *  @brief  Threshold for switching to SWAR (8-bytes at a time) backend over serial byte-level for-loops.
 *          On very short strings, under 16 bytes long, at most a single word will be processed with SWAR.
 *          Assuming potentially misaligned loads, SWAR makes sense only after ~24 bytes.
 */
#ifndef SZ_SWAR_THRESHOLD
#define SZ_SWAR_THRESHOLD (24) // bytes
#endif

/**
 *  @brief  Analogous to `size_t` and `std::size_t`, unsigned integer, identical to pointer size.
 *          64-bit on most platforms where pointers are 64-bit.
 *          32-bit on platforms where pointers are 32-bit.
 */
#if defined(__LP64__) || defined(_LP64) || defined(__x86_64__) || defined(_WIN64)
#define SZ_DETECT_64_BIT (1)
#define SZ_SIZE_MAX (0xFFFFFFFFFFFFFFFFull)
#else
#define SZ_DETECT_64_BIT (0)
#define SZ_SIZE_MAX (0xFFFFFFFFu)
#endif

/*
 *  Hardware feature detection.
 */
#ifndef SZ_USE_X86_AVX512
#ifdef __AVX512BW__
#define SZ_USE_X86_AVX512 1
#else
#define SZ_USE_X86_AVX512 0
#endif
#endif

#ifndef SZ_USE_X86_AVX2
#ifdef __AVX2__
#define SZ_USE_X86_AVX2 1
#else
#define SZ_USE_X86_AVX2 0
#endif
#endif

#ifndef SZ_USE_ARM_NEON
#ifdef __ARM_NEON
#define SZ_USE_ARM_NEON 1
#else
#define SZ_USE_ARM_NEON 0
#endif
#endif

#ifndef SZ_USE_ARM_SVE
#ifdef __ARM_FEATURE_SVE
#define SZ_USE_ARM_SVE 1
#else
#define SZ_USE_ARM_SVE 0
#endif
#endif

/*
 *  Debugging and testing.
 */
#ifndef SZ_DEBUG
#ifndef NDEBUG
#define SZ_DEBUG 1
#else
#define SZ_DEBUG 0
#endif
#endif

#if SZ_DEBUG
#define sz_assert(condition)                                                                                \
    do {                                                                                                    \
        if (!(condition)) {                                                                                 \
            fprintf(stderr, "Assertion failed: %s, in file %s, line %d\n", #condition, __FILE__, __LINE__); \
            exit(EXIT_FAILURE);                                                                             \
        }                                                                                                   \
    } while (0)
#else
#define sz_assert(condition) ((void)0)
#endif

/**
 *  @brief  Compile-time assert macro similar to `static_assert` in C++.
 */
#define sz_static_assert(condition, name)                \
    typedef struct {                                     \
        int static_assert_##name : (condition) ? 1 : -1; \
    } sz_static_assert_##name##_t

#define sz_unused(x) ((void)(x))

#define sz_bitcast(type, value) (*((type *)&(value)))

#if __has_attribute(__fallthrough__)
#define SZ_FALLTHROUGH __attribute__((__fallthrough__))
#else
#define SZ_FALLTHROUGH \
    do {               \
    } while (0) /* fallthrough */
#endif

#ifdef __cplusplus
extern "C" {
#endif

#if SZ_DETECT_64_BIT
typedef unsigned long long sz_size_t;
typedef long long sz_ssize_t;
#else
typedef unsigned sz_size_t;
typedef unsigned sz_ssize_t;
#endif

sz_static_assert(sizeof(sz_size_t) == sizeof(void *), sz_size_t_must_be_pointer_size);
sz_static_assert(sizeof(sz_ssize_t) == sizeof(void *), sz_ssize_t_must_be_pointer_size);

typedef unsigned char sz_u8_t;       /// Always 8 bits
typedef unsigned short sz_u16_t;     /// Always 16 bits
typedef int sz_i32_t;                /// Always 32 bits
typedef unsigned int sz_u32_t;       /// Always 32 bits
typedef unsigned long long sz_u64_t; /// Always 64 bits

typedef char *sz_ptr_t;        /// A type alias for `char *`
typedef char const *sz_cptr_t; /// A type alias for `char const *`

typedef signed char sz_error_cost_t; /// Character mismatch cost for fuzzy matching functions

typedef enum { sz_false_k = 0, sz_true_k = 1 } sz_bool_t;                        /// Only one relevant bit
typedef enum { sz_less_k = -1, sz_equal_k = 0, sz_greater_k = 1 } sz_ordering_t; /// Only three possible states: <=>

/**
 *  @brief  Tiny string-view structure. It's POD type, unlike the `std::string_view`.
 */
typedef struct sz_string_view_t {
    sz_cptr_t start;
    sz_size_t length;
} sz_string_view_t;

/**
 *  @brief  Bit-set structure for 256 ASCII characters. Useful for filtering and search.
 */
typedef union sz_u8_set_t {
    sz_u64_t _u64s[4];
    sz_u32_t _u32s[8];
    sz_u16_t _u16s[16];
    sz_u8_t _u8s[32];
} sz_u8_set_t;

SZ_PUBLIC void sz_u8_set_init(sz_u8_set_t *f) { f->_u64s[0] = f->_u64s[1] = f->_u64s[2] = f->_u64s[3] = 0; }
SZ_PUBLIC void sz_u8_set_add(sz_u8_set_t *f, sz_u8_t c) { f->_u64s[c >> 6] |= (1ull << (c & 63u)); }
SZ_PUBLIC sz_bool_t sz_u8_set_contains(sz_u8_set_t const *f, sz_u8_t c) {
    // Checking the bit can be done in different ways:
    // - (f->_u64s[c >> 6] & (1ull << (c & 63u))) != 0
    // - (f->_u32s[c >> 5] & (1u << (c & 31u))) != 0
    // - (f->_u16s[c >> 4] & (1u << (c & 15u))) != 0
    // - (f->_u8s[c >> 3] & (1u << (c & 7u))) != 0
    return (sz_bool_t)((f->_u64s[c >> 6] & (1ull << (c & 63u))) != 0);
}
SZ_PUBLIC void sz_u8_set_invert(sz_u8_set_t *f) {
    f->_u64s[0] ^= 0xFFFFFFFFFFFFFFFFull, f->_u64s[1] ^= 0xFFFFFFFFFFFFFFFFull, //
        f->_u64s[2] ^= 0xFFFFFFFFFFFFFFFFull, f->_u64s[3] ^= 0xFFFFFFFFFFFFFFFFull;
}

typedef void *(*sz_memory_allocate_t)(sz_size_t, void *);
typedef void (*sz_memory_free_t)(void *, sz_size_t, void *);
typedef sz_u64_t (*sz_random_generator_t)(void *);

/**
 *  @brief  Some complex pattern matching algorithms may require memory allocations.
 */
typedef struct sz_memory_allocator_t {
    sz_memory_allocate_t allocate;
    sz_memory_free_t free;
    void *handle;
} sz_memory_allocator_t;

/**
 *  @brief  The number of bytes a stack-allocated string can hold, including the NULL termination character.
 */
#define sz_string_stack_space (23)

/**
 *  @brief  Tiny memory-owning string structure with a Small String Optimization (SSO).
 *          Differs in layout from Folly, Clang, GCC, and probably most other implementations.
 *          It's designed to avoid any branches on read-only operations, and can store up
 *          to 22 characters on stack, followed by the NULL-termination character.
 *
 *  @section Changing Length
 *
 *  One nice thing about this design, is that you can, in many cases, change the length of the string
 *  without any branches, invoking a `+=` or `-=` on the 64-bit `length` field. If the string is on heap,
 *  the solution is obvious. If it's on stack, inplace decrement wouldn't affect the top bytes of the string,
 *  only changing the last byte containing the length.
 */
typedef union sz_string_t {

    struct internal {
        sz_ptr_t start;
        sz_u8_t length;
        char chars[sz_string_stack_space];
    } internal;

    struct external {
        sz_ptr_t start;
        sz_size_t length;
        /// @brief Number of bytes, that have been allocated for this string, equals to (capacity + 1).
        sz_size_t space;
        sz_size_t padding;
    } external;

    sz_u64_t u64s[4];

} sz_string_t;

#pragma region API

typedef sz_u64_t (*sz_hash_t)(sz_cptr_t, sz_size_t);
typedef sz_bool_t (*sz_equal_t)(sz_cptr_t, sz_cptr_t, sz_size_t);
typedef sz_ordering_t (*sz_order_t)(sz_cptr_t, sz_size_t, sz_cptr_t, sz_size_t);

/**
 *  @brief  Computes the hash of a string.
 *
 *  Preferences for the ideal hash:
 *  - 64 bits long.
 *  - Fast on short strings.
 *  - Short implementation.
 *  - Supports rolling computation.
 *  - For two strings with known hashes, the hash of their concatenation can be computed in sublinear time.
 *  - Invariance to zero characters? Maybe only at start/end?
 *
 *  @section    Why not use vanilla CRC32?
 *
 *  Cyclic Redundancy Check 32 is one of the most commonly used hash functions in Computer Science.
 *  It has in-hardware support on both x86 and Arm, for both 8-bit, 16-bit, 32-bit, and 64-bit words.
 *  The `0x1EDC6F41` polynomial is used in iSCSI, Btrfs, ext4, and the `0x04C11DB7` in SATA, Ethernet, Zlib, PNG.
 *  In case of Arm more than one polynomial is supported. It is, however, somewhat limiting for Big Data
 *  usecases, which often have to deal with more than 4 Billion strings, making collisions unavoidable.
 *  Moreover, the existing SIMD approaches are tricky, combining general purpose computations with
 *  specialized instructions, to utilize more silicon in every cycle.
 *
 *  Some of the best articles on CRC32:
 *  - Comprehensive derivation of approaches: https://github.com/komrad36/CRC
 *  - Faster computation for 4 KB buffers on x86: https://www.corsix.org/content/fast-crc32c-4k
 *  - Comparing different lookup tables: https://create.stephan-brumme.com/crc32
 *
 *  Some of the best open-source implementations:
 *  - Peter Cawley: https://github.com/corsix/fast-crc32
 *  - Stephan Brumme: https://github.com/stbrumme/crc32
 *
 *  @section    Modern Algorithms
 *
 *  MurmurHash from 2008 by Austin Appleby is one of the best known non-cryptographic hashes.
 *  It has a very short implementation and is capable of producing 32-bit and 128-bit hashes.
 *  https://github.com/aappleby/smhasher/tree/61a0530f28277f2e850bfc39600ce61d02b518de
 *
 *  The CityHash from 2011 by Google and the xxHash improve on that, better leveraging
 *  the super-scalar nature of modern CPUs and producing 64-bit and 128-bit hashes.
 *  https://opensource.googleblog.com/2011/04/introducing-cityhash
 *  https://github.com/Cyan4973/xxHash
 *
 *  Neither of those functions are cryptographic, unlike MD5, SHA, and BLAKE algorithms.
 *  Most of those are based on the Merkle-Damgård construction, and aren't resistant to
 *  the length-extension attacks. Current state of the Art, might be the BLAKE3 algorithm.
 *  It's resistant to a broad range of attacks, can process 2 bytes per CPU cycle, and comes
 *  with a very optimized official implementation for C and Rust. It has the same 128-bit
 *  security level as the BLAKE2, and achieves its performance gains by reducing the number
 *  of mixing rounds, and processing data in 1 KiB chunks, which is great for longer strings,
 *  but may result in poor performance on short ones.
 *  https://en.wikipedia.org/wiki/BLAKE_(hash_function)#BLAKE3
 *  https://github.com/BLAKE3-team/BLAKE3
 *
 *  As shown, choosing the right hashing algorithm for your application can be crucial from
 *  both performance and security standpoint. Assuming, this functionality will be mostly used on
 *  multi-word short UTF8 strings, StringZilla implements a very simple scheme derived from MurMur3.
 *
 *  @param text     String to hash.
 *  @param length   Number of bytes in the text.
 *  @return         64-bit hash value.
 */
SZ_PUBLIC sz_u64_t sz_hash(sz_cptr_t text, sz_size_t length);
SZ_PUBLIC sz_u64_t sz_hash_serial(sz_cptr_t text, sz_size_t length);
SZ_PUBLIC sz_u64_t sz_hash_avx512(sz_cptr_t text, sz_size_t length) { return sz_hash_serial(text, length); }
SZ_PUBLIC sz_u64_t sz_hash_neon(sz_cptr_t text, sz_size_t length) { return sz_hash_serial(text, length); }

/**
 *  @brief  Checks if two string are equal.
 *          Similar to `memcmp(a, b, length) == 0` in LibC and `a == b` in STL.
 *
 *  The implementation of this function is very similar to `sz_order`, but the usage patterns are different.
 *  This function is more often used in parsing, while `sz_order` is often used in sorting.
 *  It works best on platforms with cheap
 *
 *  @param a        First string to compare.
 *  @param b        Second string to compare.
 *  @param length   Number of bytes in both strings.
 *  @return         1 if strings match, 0 otherwise.
 */
SZ_PUBLIC sz_bool_t sz_equal(sz_cptr_t a, sz_cptr_t b, sz_size_t length);
SZ_PUBLIC sz_bool_t sz_equal_serial(sz_cptr_t a, sz_cptr_t b, sz_size_t length);
SZ_PUBLIC sz_bool_t sz_equal_avx512(sz_cptr_t a, sz_cptr_t b, sz_size_t length);
SZ_PUBLIC sz_bool_t sz_equal_neon(sz_cptr_t a, sz_cptr_t b, sz_size_t length);

/**
 *  @brief  Estimates the relative order of two strings. Equivalent to `memcmp(a, b, length)` in LibC.
 *          Can be used on different length strings.
 *
 *  @param a        First string to compare.
 *  @param a_length Number of bytes in the first string.
 *  @param b        Second string to compare.
 *  @param b_length Number of bytes in the second string.
 *  @return         Negative if (a < b), positive if (a > b), zero if they are equal.
 */
SZ_PUBLIC sz_ordering_t sz_order(sz_cptr_t a, sz_size_t a_length, sz_cptr_t b, sz_size_t b_length);
SZ_PUBLIC sz_ordering_t sz_order_serial(sz_cptr_t a, sz_size_t a_length, sz_cptr_t b, sz_size_t b_length);

/**
 *  @brief  Equivalent to `for (char & c : text) c = tolower(c)`.
 *
 *  ASCII characters [A, Z] map to decimals [65, 90], and [a, z] map to [97, 122].
 *  So there are 26 english letters, shifted by 32 values, meaning that a conversion
 *  can be done by flipping the 5th bit each inappropriate character byte. This, however,
 *  breaks for extended ASCII, so a different solution is needed.
 *  http://0x80.pl/notesen/2016-01-06-swar-swap-case.html
 *
 *  @param text     String to be normalized.
 *  @param length   Number of bytes in the string.
 *  @param result   Output string, can point to the same address as ::text.
 */
SZ_PUBLIC void sz_tolower(sz_cptr_t text, sz_size_t length, sz_ptr_t result);

/**
 *  @brief  Equivalent to `for (char & c : text) c = toupper(c)`.
 *
 *  ASCII characters [A, Z] map to decimals [65, 90], and [a, z] map to [97, 122].
 *  So there are 26 english letters, shifted by 32 values, meaning that a conversion
 *  can be done by flipping the 5th bit each inappropriate character byte. This, however,
 *  breaks for extended ASCII, so a different solution is needed.
 *  http://0x80.pl/notesen/2016-01-06-swar-swap-case.html
 *
 *  @param text     String to be normalized.
 *  @param length   Number of bytes in the string.
 *  @param result   Output string, can point to the same address as ::text.
 */
SZ_PUBLIC void sz_toupper(sz_cptr_t text, sz_size_t length, sz_ptr_t result);

/**
 *  @brief  Equivalent to `for (char & c : text) c = toascii(c)`.
 *
 *  @param text     String to be normalized.
 *  @param length   Number of bytes in the string.
 *  @param result   Output string, can point to the same address as ::text.
 */
SZ_PUBLIC void sz_toascii(sz_cptr_t text, sz_size_t length, sz_ptr_t result);

/**
 *  @brief  Generates a random string for a given alphabet, avoiding integer division and modulo operations.
 *          Similar to `text[i] = alphabet[rand() % cardinality]`.
 *
 *  The modulo operation is expensive, and should be avoided in performance-critical code.
 *  We avoid it using small lookup tables and replacing it with a multiplication and shifts, similar to `libdivide`.
 *  Alternative algorithms would include:
 *      - Montgomery form: https://en.algorithmica.org/hpc/number-theory/montgomery/
 *      - Barret reduction: https://www.nayuki.io/page/barrett-reduction-algorithm
 *      - Lemire's trick: https://lemire.me/blog/2016/06/27/a-fast-alternative-to-the-modulo-reduction/
 *
 *  @param alphabet     Set of characters to sample from.
 *  @param cardinality  Number of characters to sample from.
 *  @param text         Output string, can point to the same address as ::text.
 *  @param generate     Callback producing random numbers given the generator state.
 *  @param generator    Generator state, can be a pointer to a seed, or a pointer to a random number generator.
 */
SZ_PUBLIC void sz_generate(sz_cptr_t alphabet, sz_size_t cardinality, sz_ptr_t text, sz_size_t length,
                           sz_random_generator_t generate, void *generator);

/**
 *  @brief  Similar to `memcpy`, copies contents of one string into another.
 *          The behavior is undefined if the strings overlap.
 *
 *  @param target   String to copy into.
 *  @param length   Number of bytes to copy.
 *  @param source   String to copy from.
 */
SZ_PUBLIC void sz_copy(sz_ptr_t target, sz_cptr_t source, sz_size_t length);
SZ_PUBLIC void sz_copy_serial(sz_ptr_t target, sz_cptr_t source, sz_size_t length);
SZ_PUBLIC void sz_copy_avx512(sz_ptr_t target, sz_cptr_t source, sz_size_t length);
SZ_PUBLIC void sz_copy_avx2(sz_ptr_t target, sz_cptr_t source, sz_size_t length);

/**
 *  @brief  Similar to `memmove`, copies (moves) contents of one string into another.
 *          Unlike `sz_copy`, allows overlapping strings as arguments.
 *
 *  @param target   String to copy into.
 *  @param length   Number of bytes to copy.
 *  @param source   String to copy from.
 */
SZ_PUBLIC void sz_move(sz_ptr_t target, sz_cptr_t source, sz_size_t length);
SZ_PUBLIC void sz_move_serial(sz_ptr_t target, sz_cptr_t source, sz_size_t length);
SZ_PUBLIC void sz_move_avx512(sz_ptr_t target, sz_cptr_t source, sz_size_t length);
SZ_PUBLIC void sz_move_avx2(sz_ptr_t target, sz_cptr_t source, sz_size_t length);

/**
 *  @brief  Similar to `memset`, fills a string with a given value.
 *
 *  @param target   String to fill.
 *  @param length   Number of bytes to fill.
 *  @param value    Value to fill with.
 */
SZ_PUBLIC void sz_fill(sz_ptr_t target, sz_size_t length, sz_u8_t value);
SZ_PUBLIC void sz_fill_serial(sz_ptr_t target, sz_size_t length, sz_u8_t value);
SZ_PUBLIC void sz_fill_avx512(sz_ptr_t target, sz_size_t length, sz_u8_t value);
SZ_PUBLIC void sz_fill_avx2(sz_ptr_t target, sz_size_t length, sz_u8_t value);

/**
 *  @brief  Initializes a string class instance to an empty value.
 */
SZ_PUBLIC void sz_string_init(sz_string_t *string);

/**
 *  @brief  Convenience function checking if the provided string is stored inside of the ::string instance itself,
 *          alternative being - allocated in a remote region of the heap.
 */
SZ_PUBLIC sz_bool_t sz_string_is_on_stack(sz_string_t const *string);

/**
 *  @brief  Unpacks the opaque instance of a string class into its components.
 *          Recommended to use only in read-only operations.
 *
 *  @param string       String to unpack.
 *  @param start        Pointer to the start of the string.
 *  @param length       Number of bytes in the string, before the NULL character.
 *  @param space        Number of bytes allocated for the string (heap or stack), including the NULL character.
 *  @param is_external  Whether the string is allocated on the heap externally, or fits withing ::string instance.
 */
SZ_PUBLIC void sz_string_unpack(sz_string_t const *string, sz_ptr_t *start, sz_size_t *length, sz_size_t *space,
                                sz_bool_t *is_external);

/**
 *  @brief  Unpacks only the start and length of the string.
 *          Recommended to use only in read-only operations.
 *
 * @param string       String to unpack.
 * @param start        Pointer to the start of the string.
 * @param length       Number of bytes in the string, before the NULL character.
 */
SZ_PUBLIC void sz_string_range(sz_string_t const *string, sz_ptr_t *start, sz_size_t *length);

/**
 *  @brief  Constructs a string of a given ::length with noisy contents.
 *          Use the returned character pointer to populate the string.
 *
 *  @param string       String to initialize.
 *  @param length       Number of bytes in the string, before the NULL character.
 *  @param allocator    Memory allocator to use for the allocation.
 *  @return             NULL if the operation failed, pointer to the start of the string otherwise.
 */
SZ_PUBLIC sz_ptr_t sz_string_init_length(sz_string_t *string, sz_size_t length, sz_memory_allocator_t *allocator);

/**
 *  @brief  Doesn't change the contents or the length of the string, but grows the available memory capacity.
 *          This is beneficial, if several insertions are expected, and we want to minimize allocations.
 *
 *  @param string       String to grow.
 *  @param new_capacity The number of characters to reserve space for, including existing ones.
 *  @param allocator    Memory allocator to use for the allocation.
 *  @return             True if the operation succeeded. False if memory allocation failed.
 */
SZ_PUBLIC sz_bool_t sz_string_reserve(sz_string_t *string, sz_size_t new_capacity, sz_memory_allocator_t *allocator);

/**
 *  @brief  Grows the string by adding an uninitialized region of ::added_length at the given ::offset.
 *          Would often be used in conjunction with one or more `sz_copy` calls to populate the allocated region.
 *          Similar to `sz_string_reserve`, but changes the length of the ::string.
 *
 *  @param string       String to grow.
 *  @param offset       Offset of the first byte to reserve space for.
 *                      If provided offset is larger than the length, it will be capped.
 *  @param added_length The number of new characters to reserve space for.
 *  @param allocator    Memory allocator to use for the allocation.
 *  @return             NULL if the operation failed, pointer to the new start of the string otherwise.
 */
SZ_PUBLIC sz_ptr_t sz_string_expand(sz_string_t *string, sz_size_t offset, sz_size_t added_length,
                                    sz_memory_allocator_t *allocator);

/**
 *  @brief  Removes a range from a string. Changes the length, but not the capacity.
 *          Performs no allocations or deallocations and can't fail.
 *
 *  @param string       String to clean.
 *  @param offset       Offset of the first byte to remove.
 *  @param length       Number of bytes to remove. Out-of-bound ranges will be capped.
 *  @return             Number of bytes removed.
 */
SZ_PUBLIC sz_size_t sz_string_erase(sz_string_t *string, sz_size_t offset, sz_size_t length);

/**
 *  @brief  Shrinks the string to fit the current length, if it's allocated on the heap.
 *          Teh reverse operation of ::sz_string_reserve.
 *
 *  @param string       String to shrink.
 *  @param allocator    Memory allocator to use for the allocation.
 *  @return             Whether the operation was successful. The only failures can come from the allocator.
 */
SZ_PUBLIC sz_ptr_t sz_string_shrink_to_fit(sz_string_t *string, sz_memory_allocator_t *allocator);

/**
 *  @brief  Frees the string, if it's allocated on the heap.
 *          If the string is on the stack, the function clears/resets the state.
 */
SZ_PUBLIC void sz_string_free(sz_string_t *string, sz_memory_allocator_t *allocator);

#pragma endregion

#pragma region Fast Substring Search

typedef sz_cptr_t (*sz_find_byte_t)(sz_cptr_t, sz_size_t, sz_cptr_t);
typedef sz_cptr_t (*sz_find_t)(sz_cptr_t, sz_size_t, sz_cptr_t, sz_size_t);

/**
 *  @brief  Locates first matching byte in a string. Equivalent to `memchr(haystack, *needle, h_length)` in LibC.
 *
 *  X86_64 implementation: https://github.com/lattera/glibc/blob/master/sysdeps/x86_64/memchr.S
 *  Aarch64 implementation: https://github.com/lattera/glibc/blob/master/sysdeps/aarch64/memchr.S
 *
 *  @param haystack Haystack - the string to search in.
 *  @param h_length Number of bytes in the haystack.
 *  @param needle   Needle - single-byte substring to find.
 *  @return         Address of the first match.
 */
SZ_PUBLIC sz_cptr_t sz_find_byte(sz_cptr_t haystack, sz_size_t h_length, sz_cptr_t needle);

/** @copydoc sz_find_byte */
SZ_PUBLIC sz_cptr_t sz_find_byte_serial(sz_cptr_t haystack, sz_size_t h_length, sz_cptr_t needle);

/** @copydoc sz_find_byte */
SZ_PUBLIC sz_cptr_t sz_find_byte_avx512(sz_cptr_t haystack, sz_size_t h_length, sz_cptr_t needle);

/** @copydoc sz_find_byte */
<<<<<<< HEAD
SZ_PUBLIC sz_cptr_t sz_find_byte_avx2(sz_cptr_t haystack, sz_size_t h_length, sz_cptr_t needle);
=======
SZ_PUBLIC sz_cptr_t sz_find_byte_neon(sz_cptr_t haystack, sz_size_t h_length, sz_cptr_t needle);
>>>>>>> 6669b1e3

/**
 *  @brief  Locates last matching byte in a string. Equivalent to `memrchr(haystack, *needle, h_length)` in LibC.
 *
 *  X86_64 implementation: https://github.com/lattera/glibc/blob/master/sysdeps/x86_64/memrchr.S
 *  Aarch64 implementation: missing
 *
 *  @param haystack Haystack - the string to search in.
 *  @param h_length Number of bytes in the haystack.
 *  @param needle   Needle - single-byte substring to find.
 *  @return         Address of the last match.
 */
SZ_PUBLIC sz_cptr_t sz_find_last_byte(sz_cptr_t haystack, sz_size_t h_length, sz_cptr_t needle);

/** @copydoc sz_find_last_byte */
SZ_PUBLIC sz_cptr_t sz_find_last_byte_serial(sz_cptr_t haystack, sz_size_t h_length, sz_cptr_t needle);

/** @copydoc sz_find_last_byte */
SZ_PUBLIC sz_cptr_t sz_find_last_byte_avx512(sz_cptr_t haystack, sz_size_t h_length, sz_cptr_t needle);

/** @copydoc sz_find_last_byte */
<<<<<<< HEAD
SZ_PUBLIC sz_cptr_t sz_find_last_byte_avx2(sz_cptr_t haystack, sz_size_t h_length, sz_cptr_t needle);
=======
SZ_PUBLIC sz_cptr_t sz_find_last_byte_neon(sz_cptr_t haystack, sz_size_t h_length, sz_cptr_t needle);
>>>>>>> 6669b1e3

/**
 *  @brief  Locates first matching substring.
 *          Equivalent to `memmem(haystack, h_length, needle, n_length)` in LibC.
 *          Similar to `strstr(haystack, needle)` in LibC, but requires known length.
 *
 *  @param haystack Haystack - the string to search in.
 *  @param h_length Number of bytes in the haystack.
 *  @param needle   Needle - substring to find.
 *  @param n_length Number of bytes in the needle.
 *  @return         Address of the first match.
 */
SZ_PUBLIC sz_cptr_t sz_find(sz_cptr_t haystack, sz_size_t h_length, sz_cptr_t needle, sz_size_t n_length);

/** @copydoc sz_find */
SZ_PUBLIC sz_cptr_t sz_find_serial(sz_cptr_t haystack, sz_size_t h_length, sz_cptr_t needle, sz_size_t n_length);

/** @copydoc sz_find */
SZ_PUBLIC sz_cptr_t sz_find_avx512(sz_cptr_t haystack, sz_size_t h_length, sz_cptr_t needle, sz_size_t n_length);

/** @copydoc sz_find */
SZ_PUBLIC sz_cptr_t sz_find_avx2(sz_cptr_t haystack, sz_size_t h_length, sz_cptr_t needle, sz_size_t n_length);

/** @copydoc sz_find */
SZ_PUBLIC sz_cptr_t sz_find_neon(sz_cptr_t haystack, sz_size_t h_length, sz_cptr_t needle, sz_size_t n_length);

/**
 *  @brief  Locates the last matching substring.
 *
 *  @param haystack Haystack - the string to search in.
 *  @param h_length Number of bytes in the haystack.
 *  @param needle   Needle - substring to find.
 *  @param n_length Number of bytes in the needle.
 *  @return         Address of the last match.
 */
SZ_PUBLIC sz_cptr_t sz_find_last(sz_cptr_t haystack, sz_size_t h_length, sz_cptr_t needle, sz_size_t n_length);

/** @copydoc sz_find_last */
SZ_PUBLIC sz_cptr_t sz_find_last_serial(sz_cptr_t haystack, sz_size_t h_length, sz_cptr_t needle, sz_size_t n_length);

/** @copydoc sz_find_last */
SZ_PUBLIC sz_cptr_t sz_find_last_avx512(sz_cptr_t haystack, sz_size_t h_length, sz_cptr_t needle, sz_size_t n_length);

/** @copydoc sz_find_last */
SZ_PUBLIC sz_cptr_t sz_find_last_avx2(sz_cptr_t haystack, sz_size_t h_length, sz_cptr_t needle, sz_size_t n_length);

/** @copydoc sz_find_last */
SZ_PUBLIC sz_cptr_t sz_find_last_neon(sz_cptr_t haystack, sz_size_t h_length, sz_cptr_t needle, sz_size_t n_length);

/**
 *  @brief  Finds the first character present from the ::set, present in ::text.
 *          Equivalent to `strspn(text, accepted)` and `strcspn(text, rejected)` in LibC.
 *          May have identical implementation and performance to ::sz_find_last_from_set.
 *
 *  @param text     String to be trimmed.
 *  @param accepted Set of accepted characters.
 *  @return         Number of bytes forming the prefix.
 */
SZ_PUBLIC sz_cptr_t sz_find_from_set(sz_cptr_t text, sz_size_t length, sz_u8_set_t const *set);

/** @copydoc sz_find_from_set */
SZ_PUBLIC sz_cptr_t sz_find_from_set_serial(sz_cptr_t text, sz_size_t length, sz_u8_set_t const *set);

/** @copydoc sz_find_from_set */
SZ_PUBLIC sz_cptr_t sz_find_from_set_avx512(sz_cptr_t text, sz_size_t length, sz_u8_set_t const *set);

/** @copydoc sz_find_from_set */
SZ_PUBLIC sz_cptr_t sz_find_from_set_neon(sz_cptr_t text, sz_size_t length, sz_u8_set_t const *set);

/**
 *  @brief  Finds the last character present from the ::set, present in ::text.
 *          Equivalent to `strspn(text, accepted)` and `strcspn(text, rejected)` in LibC.
 *          May have identical implementation and performance to ::sz_find_from_set.
 *
 *  Useful for parsing, when we want to skip a set of characters. Examples:
 *  * 6 whitespaces: " \t\n\r\v\f".
 *  * 16 digits forming a float number: "0123456789,.eE+-".
 *  * 5 HTML reserved characters: "\"'&<>", of which "<>" can be useful for parsing.
 *  * 2 JSON string special characters useful to locate the end of the string: "\"\\".
 *
 *  @param text     String to be trimmed.
 *  @param rejected Set of rejected characters.
 *  @return         Number of bytes forming the prefix.
 */
SZ_PUBLIC sz_cptr_t sz_find_last_from_set(sz_cptr_t text, sz_size_t length, sz_u8_set_t const *set);

/** @copydoc sz_find_last_from_set */
SZ_PUBLIC sz_cptr_t sz_find_last_from_set_serial(sz_cptr_t text, sz_size_t length, sz_u8_set_t const *set);

/** @copydoc sz_find_last_from_set */
SZ_PUBLIC sz_cptr_t sz_find_last_from_set_avx512(sz_cptr_t text, sz_size_t length, sz_u8_set_t const *set);

/** @copydoc sz_find_last_from_set */
SZ_PUBLIC sz_cptr_t sz_find_last_from_set_neon(sz_cptr_t text, sz_size_t length, sz_u8_set_t const *set);

#pragma endregion

#pragma region String Similarity Measures

/**
 *  @brief  Computes the Levenshtein edit-distance between two strings using the Wagner-Fisher algorithm.
 *          Similar to the Needleman-Wunsch alignment algorithm. Often used in fuzzy string matching.
 *
 *  @param a        First string to compare.
 *  @param a_length Number of bytes in the first string.
 *  @param b        Second string to compare.
 *  @param b_length Number of bytes in the second string.
 *  @param alloc    Temporary memory allocator, that will allocate at most two rows of the Levenshtein matrix.
 *  @param bound    Upper bound on the distance, that allows us to exit early.
 *  @return         Unsigned edit distance.
 */
SZ_PUBLIC sz_size_t sz_edit_distance(sz_cptr_t a, sz_size_t a_length, sz_cptr_t b, sz_size_t b_length, //
                                     sz_size_t bound, sz_memory_allocator_t const *alloc);

/** @copydoc sz_edit_distance */
SZ_PUBLIC sz_size_t sz_edit_distance_serial(sz_cptr_t a, sz_size_t a_length, sz_cptr_t b, sz_size_t b_length, //
                                            sz_size_t bound, sz_memory_allocator_t const *alloc);

/** @copydoc sz_edit_distance */
SZ_PUBLIC sz_size_t sz_edit_distance_avx512(sz_cptr_t a, sz_size_t a_length, sz_cptr_t b, sz_size_t b_length, //
                                            sz_size_t bound, sz_memory_allocator_t const *alloc);

/**
 *  @brief  Computes Needleman–Wunsch alignment score for two string. Often used in bioinformatics and cheminformatics.
 *          Similar to the Levenshtein edit-distance, parameterized for gap and substitution penalties.
 *
 *  This function is equivalent to the default Levenshtein distance implementation with the ::gap parameter set
 *  to one, and the ::subs matrix formed of all ones except for the main diagonal, which is zeros.
 *  Unlike the default Levenshtein implementation, this can't be bounded, as the substitution costs can be both positive
 *  and negative, meaning that the distance isn't monotonically growing as we go through the strings.
 *
 *  @param a        First string to compare.
 *  @param a_length Number of bytes in the first string.
 *  @param b        Second string to compare.
 *  @param b_length Number of bytes in the second string.
 *  @param gap      Penalty cost for gaps - insertions and removals.
 *  @param subs     Substitution costs matrix with 256 x 256 values for all pairs of characters.
 *  @param alloc    Temporary memory allocator, that will allocate at most two rows of the Levenshtein matrix.
 *  @return         Signed score ~ edit distance.
 */
SZ_PUBLIC sz_ssize_t sz_alignment_score(sz_cptr_t a, sz_size_t a_length, sz_cptr_t b, sz_size_t b_length, //
                                        sz_error_cost_t gap, sz_error_cost_t const *subs,                 //
                                        sz_memory_allocator_t const *alloc);

/** @copydoc sz_alignment_score */
SZ_PUBLIC sz_ssize_t sz_alignment_score_serial(sz_cptr_t a, sz_size_t a_length, sz_cptr_t b, sz_size_t b_length, //
                                               sz_error_cost_t gap, sz_error_cost_t const *subs,                 //
                                               sz_memory_allocator_t const *alloc);
/** @copydoc sz_alignment_score */
SZ_PUBLIC sz_ssize_t sz_alignment_score_avx512(sz_cptr_t a, sz_size_t a_length, sz_cptr_t b, sz_size_t b_length, //
                                               sz_error_cost_t gap, sz_error_cost_t const *subs,                 //
                                               sz_memory_allocator_t const *alloc);

#if 0
/**
 *  @brief  Computes the Karp-Rabin rolling hash of a string outputting a binary fingerprint.
 *          Such fingerprints can be compared with Hamming or Jaccard (Tanimoto) distance for similarity.
 */
SZ_PUBLIC sz_ssize_t sz_fingerprint_rolling(sz_cptr_t text, sz_size_t length,                  //
                                            sz_ptr_t fingerprint, sz_size_t fingerprint_bytes, //
                                            sz_size_t window_length) {
    /// The size of our alphabet.
    sz_u64_t base = 256;
    /// Define a large prime number that we are going to use for modulo arithmetic.
    /// Fun fact, the largest signed 32-bit signed integer (2147483647) is a prime number.
    /// But we are going to use a larger one, to reduce collisions.
    /// https://www.mersenneforum.org/showthread.php?t=3471
    sz_u64_t prime = 18446744073709551557ull;
    /// The `prime ^ window_length` value, that we are going to use for modulo arithmetic.
    sz_u64_t prime_power = 1;
    for (sz_size_t i = 0; i <= w; ++i) prime_power = (prime_power * base) % prime;
    /// Here we stick to 32-bit hashes as 64-bit modulo arithmetic is expensive.
    sz_u64_t hash = 0;
    /// Compute the initial hash value for the first window.
    sz_cptr_t text_end = text + length;
    for (sz_cptr_t first_end = text + window_length; text < first_end; ++text) hash = (hash * base + *text) % prime;

    /// In most cases the fingerprint length will be a power of two.
    sz_bool_t fingerprint_length_is_power_of_two = fingerprint_bytes & (fingerprint_bytes - 1);
    sz_u8_t *fingerprint_u8s = (sz_u8_t *)fingerprint;
    if (!fingerprint_length_is_power_of_two) {
        /// Compute the hash value for every window, exporting into the fingerprint,
        /// using the expensive modulo operation.
        for (; text < text_end; ++text) {
            hash = (base * (hash - *(text - window_length) * h) + *text) % prime;
            sz_size_t byte_offset = (hash / 8) % fingerprint_bytes;
            fingerprint_u8s[byte_offset] |= (1 << (hash & 7));
        }
    }
    else {
        /// Compute the hash value for every window, exporting into the fingerprint,
        /// using a cheap bitwise-and operation to determine the byte offset
        for (; text < text_end; ++text) {
            hash = (base * (hash - *(text - window_length) * h) + *text) % prime;
            sz_size_t byte_offset = (hash / 8) & (fingerprint_bytes - 1);
            fingerprint_u8s[byte_offset] |= (1 << (hash & 7));
        }
    }
}

#endif

#pragma endregion

#pragma region String Sequences

struct sz_sequence_t;

typedef sz_cptr_t (*sz_sequence_member_start_t)(struct sz_sequence_t const *, sz_size_t);
typedef sz_size_t (*sz_sequence_member_length_t)(struct sz_sequence_t const *, sz_size_t);
typedef sz_bool_t (*sz_sequence_predicate_t)(struct sz_sequence_t const *, sz_size_t);
typedef sz_bool_t (*sz_sequence_comparator_t)(struct sz_sequence_t const *, sz_size_t, sz_size_t);
typedef sz_bool_t (*sz_string_is_less_t)(sz_cptr_t, sz_size_t, sz_cptr_t, sz_size_t);

typedef struct sz_sequence_t {
    sz_u64_t *order;
    sz_size_t count;
    sz_sequence_member_start_t get_start;
    sz_sequence_member_length_t get_length;
    void const *handle;
} sz_sequence_t;

/**
 *  @brief  Initiates the sequence structure from a tape layout, used by Apache Arrow.
 *          Expects ::offsets to contains `count + 1` entries, the last pointing at the end
 *          of the last string, indicating the total length of the ::tape.
 */
SZ_PUBLIC void sz_sequence_from_u32tape(sz_cptr_t *start, sz_u32_t const *offsets, sz_size_t count,
                                        sz_sequence_t *sequence);

/**
 *  @brief  Initiates the sequence structure from a tape layout, used by Apache Arrow.
 *          Expects ::offsets to contains `count + 1` entries, the last pointing at the end
 *          of the last string, indicating the total length of the ::tape.
 */
SZ_PUBLIC void sz_sequence_from_u64tape(sz_cptr_t *start, sz_u64_t const *offsets, sz_size_t count,
                                        sz_sequence_t *sequence);

/**
 *  @brief  Similar to `std::partition`, given a predicate splits the sequence into two parts.
 *          The algorithm is unstable, meaning that elements may change relative order, as long
 *          as they are in the right partition. This is the simpler algorithm for partitioning.
 */
SZ_PUBLIC sz_size_t sz_partition(sz_sequence_t *sequence, sz_sequence_predicate_t predicate);

/**
 *  @brief  Inplace `std::set_union` for two consecutive chunks forming the same continuous `sequence`.
 *
 *  @param partition The number of elements in the first sub-sequence in `sequence`.
 *  @param less Comparison function, to determine the lexicographic ordering.
 */
SZ_PUBLIC void sz_merge(sz_sequence_t *sequence, sz_size_t partition, sz_sequence_comparator_t less);

/**
 *  @brief  Sorting algorithm, combining Radix Sort for the first 32 bits of every word
 *          and a follow-up by a more conventional sorting procedure on equally prefixed parts.
 */
SZ_PUBLIC void sz_sort(sz_sequence_t *sequence);

/**
 *  @brief  Partial sorting algorithm, combining Radix Sort for the first 32 bits of every word
 *          and a follow-up by a more conventional sorting procedure on equally prefixed parts.
 */
SZ_PUBLIC void sz_sort_partial(sz_sequence_t *sequence, sz_size_t n);

/**
 *  @brief  Intro-Sort algorithm that supports custom comparators.
 */
SZ_PUBLIC void sz_sort_intro(sz_sequence_t *sequence, sz_sequence_comparator_t less);

#pragma endregion

#pragma region Compiler Extensions and Helper Functions

/*
 *  Intrinsics aliases for MSVC, GCC, and Clang.
 */
#if defined(_MSC_VER)
SZ_INTERNAL int sz_u64_popcount(sz_u64_t x) { return __popcnt64(x); }
SZ_INTERNAL int sz_u64_ctz(sz_u64_t x) { return _tzcnt_u64(x); }
SZ_INTERNAL int sz_u64_clz(sz_u64_t x) { return _lzcnt_u64(x); }
SZ_INTERNAL sz_u64_t sz_u64_bytes_reverse(sz_u64_t val) { return _byteswap_uint64(val); }
SZ_INTERNAL int sz_u32_popcount(sz_u32_t x) { return __popcnt32(x); }
SZ_INTERNAL int sz_u32_ctz(sz_u32_t x) { return _tzcnt_u32(x); }
SZ_INTERNAL int sz_u32_clz(sz_u32_t x) { return _lzcnt_u32(x); }
SZ_INTERNAL sz_u32_t sz_u32_bytes_reverse(sz_u32_t val) { return _byteswap_uint32(val); }
#else
SZ_INTERNAL int sz_u64_popcount(sz_u64_t x) { return __builtin_popcountll(x); }
SZ_INTERNAL int sz_u64_ctz(sz_u64_t x) { return __builtin_ctzll(x); }
SZ_INTERNAL int sz_u64_clz(sz_u64_t x) { return __builtin_clzll(x); }
SZ_INTERNAL sz_u64_t sz_u64_bytes_reverse(sz_u64_t val) { return __builtin_bswap64(val); }
SZ_INTERNAL int sz_u32_popcount(sz_u32_t x) { return __builtin_popcount(x); }
SZ_INTERNAL int sz_u32_ctz(sz_u32_t x) { return __builtin_ctz(x); } // ! Undefined if `x == 0`
SZ_INTERNAL int sz_u32_clz(sz_u32_t x) { return __builtin_clz(x); } // ! Undefined if `x == 0`
SZ_INTERNAL sz_u32_t sz_u32_bytes_reverse(sz_u32_t val) { return __builtin_bswap32(val); }
#endif

SZ_INTERNAL sz_u64_t sz_u64_rotl(sz_u64_t x, sz_u64_t r) { return (x << r) | (x >> (64 - r)); }

/**
 *  @brief  Select bits from either ::a or ::b depending on the value of ::mask bits.
 *
 *  Similar to `_mm_blend_epi16` intrinsic on x86.
 *  Described in the "Bit Twiddling Hacks" by Sean Eron Anderson.
 *  https://graphics.stanford.edu/~seander/bithacks.html#ConditionalSetOrClearBitsWithoutBranching
 */
SZ_INTERNAL sz_u64_t sz_u64_blend(sz_u64_t a, sz_u64_t b, sz_u64_t mask) { return a ^ ((a ^ b) & mask); }

/*
 *  Efficiently computing the minimum and maximum of two or three values can be tricky.
 *  The simple branching baseline would be:
 *
 *      x < y ? x : y                               // can replace with 1 conditional move
 *
 *  Branchless approach is well known for signed integers, but it doesn't apply to unsigned ones.
 *  https://stackoverflow.com/questions/514435/templatized-branchless-int-max-min-function
 *  https://graphics.stanford.edu/~seander/bithacks.html#IntegerMinOrMax
 *  Using only bit-shifts for singed integers it would be:
 *
 *      y + ((x - y) & (x - y) >> 31)               // 4 unique operations
 *
 *  Alternatively, for any integers using multiplication:
 *
 *      (x > y) * y + (x <= y) * x                  // 5 operations
 *
 *  Alternatively, to avoid multiplication:
 *
 *      x & ~((x < y) - 1) + y & ((x < y) - 1)      // 6 unique operations
 */
#define sz_min_of_two(x, y) (x < y ? x : y)
#define sz_max_of_two(x, y) (x < y ? y : x)
#define sz_min_of_three(x, y, z) sz_min_of_two(x, sz_min_of_two(y, z))
#define sz_max_of_three(x, y, z) sz_max_of_two(x, sz_max_of_two(y, z))

/**
 *  @brief  Branchless minimum function for two integers.
 */
SZ_INTERNAL sz_i32_t sz_i32_min_of_two(sz_i32_t x, sz_i32_t y) { return y + ((x - y) & (x - y) >> 31); }

/**
 *  @brief  Clamps signed offsets in a string to a valid range. Used for Pythonic-style slicing.
 */
SZ_INTERNAL void sz_ssize_clamp_interval(sz_size_t length, sz_ssize_t start, sz_ssize_t end,
                                         sz_size_t *normalized_offset, sz_size_t *normalized_length) {
    // TODO: Remove branches.
    // Normalize negative indices
    if (start < 0) start += length;
    if (end < 0) end += length;

    // Clamp indices to a valid range
    if (start < 0) start = 0;
    if (end < 0) end = 0;
    if (start > (sz_ssize_t)length) start = length;
    if (end > (sz_ssize_t)length) end = length;

    // Ensure start <= end
    if (start > end) start = end;

    *normalized_offset = start;
    *normalized_length = end - start;
}

/**
 *  @brief  Compute the logarithm base 2 of a positive integer, rounding down.
 */
SZ_INTERNAL sz_size_t sz_size_log2i_nonzero(sz_size_t x) {
    sz_assert(x > 0 && "Non-positive numbers have no defined logarithm");
    sz_size_t leading_zeros = sz_u64_clz(x);
    return 63 - leading_zeros;
}

/**
 *  @brief  Compute the smallest power of two greater than or equal to ::x.
 */
SZ_INTERNAL sz_size_t sz_size_bit_ceil(sz_size_t x) {
    // Unlike the commonly used trick with `clz` intrinsics, is valid across the whole range of `x`.
    // https://stackoverflow.com/a/10143264
    x--;
    x |= x >> 1;
    x |= x >> 2;
    x |= x >> 4;
    x |= x >> 8;
    x |= x >> 16;
    x |= x >> 32;
    x++;
    return x;
}

/**
 *  @brief  Helper, that swaps two 64-bit integers representing the order of elements in the sequence.
 */
SZ_INTERNAL void sz_u64_swap(sz_u64_t *a, sz_u64_t *b) {
    sz_u64_t t = *a;
    *a = *b;
    *b = t;
}

/**
 *  @brief  Helper structure to simplify work with 16-bit words.
 *  @see    sz_u16_load
 */
typedef union sz_u16_vec_t {
    sz_u16_t u16;
    sz_u8_t u8s[2];
} sz_u16_vec_t;

/**
 *  @brief Load a 16-bit unsigned integer from a potentially unaligned pointer, can be expensive on some platforms.
 */
SZ_INTERNAL sz_u16_vec_t sz_u16_load(sz_cptr_t ptr) {
#if !SZ_USE_MISALIGNED_LOADS
    sz_u16_vec_t result;
    result.u8s[0] = ptr[0];
    result.u8s[1] = ptr[1];
    return result;
#elif defined(_MSC_VER)
    return *((__unaligned sz_u16_vec_t *)ptr);
#else
    __attribute__((aligned(1))) sz_u16_vec_t const *result = (sz_u16_vec_t const *)ptr;
    return *result;
#endif
}

/**
 *  @brief  Helper structure to simplify work with 32-bit words.
 *  @see    sz_u32_load
 */
typedef union sz_u32_vec_t {
    sz_u32_t u32;
    sz_u16_t u16s[2];
    sz_u8_t u8s[4];
} sz_u32_vec_t;

/**
 *  @brief Load a 32-bit unsigned integer from a potentially unaligned pointer, can be expensive on some platforms.
 */
SZ_INTERNAL sz_u32_vec_t sz_u32_load(sz_cptr_t ptr) {
#if !SZ_USE_MISALIGNED_LOADS
    sz_u32_vec_t result;
    result.u8s[0] = ptr[0];
    result.u8s[1] = ptr[1];
    result.u8s[2] = ptr[2];
    result.u8s[3] = ptr[3];
    return result;
#elif defined(_MSC_VER)
    return *((__unaligned sz_u32_vec_t *)ptr);
#else
    __attribute__((aligned(1))) sz_u32_vec_t const *result = (sz_u32_vec_t const *)ptr;
    return *result;
#endif
}

/**
 *  @brief  Helper structure to simplify work with 64-bit words.
 *  @see    sz_u64_load
 */
typedef union sz_u64_vec_t {
    sz_u64_t u64;
    sz_u32_t u32s[2];
    sz_u16_t u16s[4];
    sz_u8_t u8s[8];
} sz_u64_vec_t;

/**
 *  @brief Load a 64-bit unsigned integer from a potentially unaligned pointer, can be expensive on some platforms.
 */
SZ_INTERNAL sz_u64_vec_t sz_u64_load(sz_cptr_t ptr) {
#if !SZ_USE_MISALIGNED_LOADS
    sz_u64_vec_t result;
    result.u8s[0] = ptr[0];
    result.u8s[1] = ptr[1];
    result.u8s[2] = ptr[2];
    result.u8s[3] = ptr[3];
    result.u8s[4] = ptr[4];
    result.u8s[5] = ptr[5];
    result.u8s[6] = ptr[6];
    result.u8s[7] = ptr[7];
    return result;
#elif defined(_MSC_VER)
    return *((__unaligned sz_u64_vec_t *)ptr);
#else
    __attribute__((aligned(1))) sz_u64_vec_t const *result = (sz_u64_vec_t const *)ptr;
    return *result;
#endif
}

SZ_INTERNAL sz_ptr_t _sz_memory_allocate_for_static_buffer(sz_size_t length, sz_string_view_t *string_view) {
    if (length > string_view->length) return NULL;
    return (sz_ptr_t)string_view->start;
}

SZ_INTERNAL void _sz_memory_free_for_static_buffer(sz_ptr_t start, sz_size_t length, sz_string_view_t *string_view) {
    sz_unused(start && length && string_view);
}

SZ_PUBLIC void sz_memory_allocator_init_for_static_buffer(sz_string_view_t buffer, sz_memory_allocator_t *alloc) {
    alloc->allocate = (sz_memory_allocate_t)_sz_memory_allocate_for_static_buffer;
    alloc->free = (sz_memory_free_t)_sz_memory_free_for_static_buffer;
    alloc->handle = &buffer;
}

#pragma endregion

#pragma region Serial Implementation

SZ_PUBLIC sz_u64_t sz_hash_serial(sz_cptr_t start, sz_size_t length) {

    sz_u64_t const c1 = 0x87c37b91114253d5ull;
    sz_u64_t const c2 = 0x4cf5ad432745937full;
    sz_u64_vec_t k1, k2;
    sz_u64_t h1, h2;

    k1.u64 = k2.u64 = 0;
    h1 = h2 = length;

    for (; length >= 16; length -= 16, start += 16) {
        k1 = sz_u64_load(start);
        k2 = sz_u64_load(start + 8);

        k1.u64 *= c1;
        k1.u64 = sz_u64_rotl(k1.u64, 31);
        k1.u64 *= c2;
        h1 ^= k1.u64;

        h1 = sz_u64_rotl(h1, 27);
        h1 += h2;
        h1 = h1 * 5 + 0x52dce729;

        k2.u64 *= c2;
        k2.u64 = sz_u64_rotl(k2.u64, 33);
        k2.u64 *= c1;
        h2 ^= k2.u64;

        h2 = sz_u64_rotl(h2, 31);
        h2 += h1;
        h2 = h2 * 5 + 0x38495ab5;
    }

    // Similar to xxHash, WaterHash:
    // 0 - 3 bytes: https://github.com/Cyan4973/xxHash/blob/f91df681b034d78c7ce87de66f0f78a1e40e7bfb/xxhash.h#L4515
    // 4 - 8 bytes: https://github.com/Cyan4973/xxHash/blob/f91df681b034d78c7ce87de66f0f78a1e40e7bfb/xxhash.h#L4537
    // 9 - 16 bytes: https://github.com/Cyan4973/xxHash/blob/f91df681b034d78c7ce87de66f0f78a1e40e7bfb/xxhash.h#L4553
    // 17 - 128 bytes: https://github.com/Cyan4973/xxHash/blob/f91df681b034d78c7ce87de66f0f78a1e40e7bfb/xxhash.h#L4640
    // Long sequences: https://github.com/Cyan4973/xxHash/blob/f91df681b034d78c7ce87de66f0f78a1e40e7bfb/xxhash.h#L5906
    switch (length & 15) {
    case 15: k2.u8s[6] = start[14]; SZ_FALLTHROUGH;
    case 14: k2.u8s[5] = start[13]; SZ_FALLTHROUGH;
    case 13: k2.u8s[4] = start[12]; SZ_FALLTHROUGH;
    case 12: k2.u8s[3] = start[11]; SZ_FALLTHROUGH;
    case 11: k2.u8s[2] = start[10]; SZ_FALLTHROUGH;
    case 10: k2.u8s[1] = start[9]; SZ_FALLTHROUGH;
    case 9:
        k2.u8s[0] = start[8];
        k2.u64 *= c2;
        k2.u64 = sz_u64_rotl(k2.u64, 33);
        k2.u64 *= c1;
        h2 ^= k2.u64;
        SZ_FALLTHROUGH;

    case 8: k1.u8s[7] = start[7]; SZ_FALLTHROUGH;
    case 7: k1.u8s[6] = start[6]; SZ_FALLTHROUGH;
    case 6: k1.u8s[5] = start[5]; SZ_FALLTHROUGH;
    case 5: k1.u8s[4] = start[4]; SZ_FALLTHROUGH;
    case 4: k1.u8s[3] = start[3]; SZ_FALLTHROUGH;
    case 3: k1.u8s[2] = start[2]; SZ_FALLTHROUGH;
    case 2: k1.u8s[1] = start[1]; SZ_FALLTHROUGH;
    case 1:
        k1.u8s[0] = start[0];
        k1.u64 *= c1;
        k1.u64 = sz_u64_rotl(k1.u64, 31);
        k1.u64 *= c2;
        h1 ^= k1.u64;
    };

    // We almost entirely avoid the final mixing step
    // https://github.com/aappleby/smhasher/blob/61a0530f28277f2e850bfc39600ce61d02b518de/src/MurmurHash3.cpp#L317
    return h1 + h2;
}

/**
 *  @brief  Byte-level equality comparison between two strings.
 *          If unaligned loads are allowed, uses a switch-table to avoid loops on short strings.
 */
SZ_PUBLIC sz_bool_t sz_equal_serial(sz_cptr_t a, sz_cptr_t b, sz_size_t length) {
    sz_cptr_t const a_end = a + length;
    while (a != a_end && *a == *b) a++, b++;
    return (sz_bool_t)(a_end == a);
}

SZ_PUBLIC sz_cptr_t sz_find_from_set_serial(sz_cptr_t text, sz_size_t length, sz_u8_set_t const *set) {
    for (sz_cptr_t const end = text + length; text != end; ++text)
        if (sz_u8_set_contains(set, *text)) return text;
    return NULL;
}

SZ_PUBLIC sz_cptr_t sz_find_last_from_set_serial(sz_cptr_t text, sz_size_t length, sz_u8_set_t const *set) {
#pragma GCC diagnostic push
#pragma GCC diagnostic ignored "-Warray-bounds"
    sz_cptr_t const end = text;
    for (text += length; text != end;)
        if (sz_u8_set_contains(set, *(text -= 1))) return text;
    return NULL;
#pragma GCC diagnostic pop
}

SZ_PUBLIC sz_ordering_t sz_order_serial(sz_cptr_t a, sz_size_t a_length, sz_cptr_t b, sz_size_t b_length) {
    sz_ordering_t ordering_lookup[2] = {sz_greater_k, sz_less_k};
    sz_bool_t a_shorter = (sz_bool_t)(a_length < b_length);
    sz_size_t min_length = a_shorter ? a_length : b_length;
    sz_cptr_t min_end = a + min_length;
#if SZ_USE_MISALIGNED_LOADS
    for (sz_u64_vec_t a_vec, b_vec; a + 8 <= min_end; a += 8, b += 8) {
        a_vec.u64 = sz_u64_bytes_reverse(sz_u64_load(a).u64);
        b_vec.u64 = sz_u64_bytes_reverse(sz_u64_load(b).u64);
        if (a_vec.u64 != b_vec.u64) return ordering_lookup[a_vec.u64 < b_vec.u64];
    }
#endif
    for (; a != min_end; ++a, ++b)
        if (*a != *b) return ordering_lookup[*a < *b];
    return a_length != b_length ? ordering_lookup[a_shorter] : sz_equal_k;
}

/**
 *  @brief  Byte-level equality comparison between two 64-bit integers.
 *  @return 64-bit integer, where every top bit in each byte signifies a match.
 */
SZ_INTERNAL sz_u64_vec_t _sz_u64_each_byte_equal(sz_u64_vec_t a, sz_u64_vec_t b) {
    sz_u64_vec_t vec;
    vec.u64 = ~(a.u64 ^ b.u64);
    // The match is valid, if every bit within each byte is set.
    // For that take the bottom 7 bits of each byte, add one to them,
    // and if this sets the top bit to one, then all the 7 bits are ones as well.
    vec.u64 = ((vec.u64 & 0x7F7F7F7F7F7F7F7Full) + 0x0101010101010101ull) & ((vec.u64 & 0x8080808080808080ull));
    return vec;
}

/**
 *  @brief  Find the first occurrence of a @b single-character needle in an arbitrary length haystack.
 *          This implementation uses hardware-agnostic SWAR technique, to process 8 characters at a time.
 *          Identical to `memchr(haystack, needle[0], haystack_length)`.
 */
SZ_PUBLIC sz_cptr_t sz_find_byte_serial(sz_cptr_t h, sz_size_t h_length, sz_cptr_t n) {

    if (!h_length) return NULL;
    sz_cptr_t const h_end = h + h_length;

#if !SZ_USE_MISALIGNED_LOADS
    // Process the misaligned head, to void UB on unaligned 64-bit loads.
    for (; ((sz_size_t)h & 7ull) && h < h_end; ++h)
        if (*h == *n) return h;
#endif

    // Broadcast the n into every byte of a 64-bit integer to use SWAR
    // techniques and process eight characters at a time.
    sz_u64_vec_t h_vec, n_vec, match_vec;
    match_vec.u64 = 0;
    n_vec.u64 = (sz_u64_t)n[0] * 0x0101010101010101ull;
    for (; h + 8 <= h_end; h += 8) {
        h_vec.u64 = *(sz_u64_t const *)h;
        match_vec = _sz_u64_each_byte_equal(h_vec, n_vec);
        if (match_vec.u64) return h + sz_u64_ctz(match_vec.u64) / 8;
    }

    // Handle the misaligned tail.
    for (; h < h_end; ++h)
        if (*h == *n) return h;
    return NULL;
}

/**
 *  @brief  Find the last occurrence of a @b single-character needle in an arbitrary length haystack.
 *          This implementation uses hardware-agnostic SWAR technique, to process 8 characters at a time.
 *          Identical to `memrchr(haystack, needle[0], haystack_length)`.
 */
sz_cptr_t sz_find_last_byte_serial(sz_cptr_t h, sz_size_t h_length, sz_cptr_t n) {

    if (!h_length) return NULL;
    sz_cptr_t const h_start = h;

    // Reposition the `h` pointer to the end, as we will be walking backwards.
    h = h + h_length - 1;

#if !SZ_USE_MISALIGNED_LOADS
    // Process the misaligned head, to void UB on unaligned 64-bit loads.
    for (; ((sz_size_t)(h + 1) & 7ull) && h >= h_start; --h)
        if (*h == *n) return h;
#endif

    // Broadcast the n into every byte of a 64-bit integer to use SWAR
    // techniques and process eight characters at a time.
    sz_u64_vec_t h_vec, n_vec, match_vec;
    n_vec.u64 = (sz_u64_t)n[0] * 0x0101010101010101ull;
    for (; h >= h_start + 7; h -= 8) {
        h_vec.u64 = *(sz_u64_t const *)(h - 7);
        match_vec = _sz_u64_each_byte_equal(h_vec, n_vec);
        if (match_vec.u64) return h - sz_u64_clz(match_vec.u64) / 8;
    }

    for (; h >= h_start; --h)
        if (*h == *n) return h;
    return NULL;
}

/**
 *  @brief  2Byte-level equality comparison between two 64-bit integers.
 *  @return 64-bit integer, where every top bit in each 2byte signifies a match.
 */
SZ_INTERNAL sz_u64_vec_t _sz_u64_each_2byte_equal(sz_u64_vec_t a, sz_u64_vec_t b) {
    sz_u64_vec_t vec;
    vec.u64 = ~(a.u64 ^ b.u64);
    // The match is valid, if every bit within each 2byte is set.
    // For that take the bottom 15 bits of each 2byte, add one to them,
    // and if this sets the top bit to one, then all the 15 bits are ones as well.
    vec.u64 = ((vec.u64 & 0x7FFF7FFF7FFF7FFFull) + 0x0001000100010001ull) & ((vec.u64 & 0x8000800080008000ull));
    return vec;
}

/**
 *  @brief  Find the first occurrence of a @b two-character needle in an arbitrary length haystack.
 *          This implementation uses hardware-agnostic SWAR technique, to process 8 offsets at a time.
 */
SZ_INTERNAL sz_cptr_t _sz_find_2byte_serial(sz_cptr_t h, sz_size_t h_length, sz_cptr_t n) {

    // This is an internal method, and the haystack is guaranteed to be at least 2 bytes long.
    sz_assert(h_length >= 2 && "The haystack is too short.");
    sz_cptr_t const h_end = h + h_length;

#if !SZ_USE_MISALIGNED_LOADS
    // Process the misaligned head, to void UB on unaligned 64-bit loads.
    for (; ((sz_size_t)h & 7ull) && h < h_end; ++h)
        if ((h[0] == n[0]) + (h[1] == n[1]) == 2) return h;
#endif

    sz_u64_vec_t h_even_vec, h_odd_vec, n_vec, matches_even_vec, matches_odd_vec;
    n_vec.u64 = 0;
    n_vec.u8s[0] = n[0], n_vec.u8s[1] = n[1];
    n_vec.u64 *= 0x0001000100010001ull; // broadcast

    // This code simulates hyper-scalar execution, analyzing 8 offsets at a time.
    for (; h + 9 <= h_end; h += 8) {
        h_even_vec.u64 = *(sz_u64_t *)h;
        h_odd_vec.u64 = (h_even_vec.u64 >> 8) | (*(sz_u64_t *)&h[8] << 56);
        matches_even_vec = _sz_u64_each_2byte_equal(h_even_vec, n_vec);
        matches_odd_vec = _sz_u64_each_2byte_equal(h_odd_vec, n_vec);

        if (matches_even_vec.u64 + matches_odd_vec.u64) {
            matches_even_vec.u64 >>= 8;
            sz_u64_t match_indicators = matches_even_vec.u64 | matches_odd_vec.u64;
            return h + sz_u64_ctz(match_indicators) / 8;
        }
    }

    for (; h + 2 <= h_end; ++h)
        if ((h[0] == n[0]) + (h[1] == n[1]) == 2) return h;
    return NULL;
}

/**
 *  @brief  4Byte-level equality comparison between two 64-bit integers.
 *  @return 64-bit integer, where every top bit in each 4byte signifies a match.
 */
SZ_INTERNAL sz_u64_vec_t _sz_u64_each_4byte_equal(sz_u64_vec_t a, sz_u64_vec_t b) {
    sz_u64_vec_t vec;
    vec.u64 = ~(a.u64 ^ b.u64);
    // The match is valid, if every bit within each 4byte is set.
    // For that take the bottom 31 bits of each 4byte, add one to them,
    // and if this sets the top bit to one, then all the 31 bits are ones as well.
    vec.u64 = ((vec.u64 & 0x7FFFFFFF7FFFFFFFull) + 0x0000000100000001ull) & ((vec.u64 & 0x8000000080000000ull));
    return vec;
}

/**
 *  @brief  Find the first occurrence of a @b four-character needle in an arbitrary length haystack.
 *          This implementation uses hardware-agnostic SWAR technique, to process 8 offsets at a time.
 */
SZ_INTERNAL sz_cptr_t _sz_find_4byte_serial(sz_cptr_t h, sz_size_t h_length, sz_cptr_t n) {

    // This is an internal method, and the haystack is guaranteed to be at least 4 bytes long.
    sz_assert(h_length >= 4 && "The haystack is too short.");
    sz_cptr_t const h_end = h + h_length;

#if !SZ_USE_MISALIGNED_LOADS
    // Process the misaligned head, to void UB on unaligned 64-bit loads.
    for (; ((sz_size_t)h & 7ull) && h < h_end; ++h)
        if ((h[0] == n[0]) + (h[1] == n[1]) + (h[2] == n[2]) + (h[3] == n[3]) == 4) return h;
#endif

    sz_u64_vec_t h0_vec, h1_vec, h2_vec, h3_vec, n_vec, matches0_vec, matches1_vec, matches2_vec, matches3_vec;
    n_vec.u64 = 0;
    n_vec.u8s[0] = n[0], n_vec.u8s[1] = n[1], n_vec.u8s[2] = n[2], n_vec.u8s[3] = n[3];
    n_vec.u64 *= 0x0000000100000001ull; // broadcast

    // This code simulates hyper-scalar execution, analyzing 8 offsets at a time using four 64-bit words.
    // We load the subsequent word at onceto minimize the data dependency.
    sz_u64_t h_page_current, h_page_next;
    for (; h + 16 <= h_end; h += 8) {
        h_page_current = *(sz_u64_t *)h;
        h_page_next = *(sz_u64_t *)(h + 8);
        h0_vec.u64 = (h_page_current);
        h1_vec.u64 = (h_page_current >> 8) | (h_page_next << 56);
        h2_vec.u64 = (h_page_current >> 16) | (h_page_next << 48);
        h3_vec.u64 = (h_page_current >> 24) | (h_page_next << 40);
        matches0_vec = _sz_u64_each_4byte_equal(h0_vec, n_vec);
        matches1_vec = _sz_u64_each_4byte_equal(h1_vec, n_vec);
        matches2_vec = _sz_u64_each_4byte_equal(h2_vec, n_vec);
        matches3_vec = _sz_u64_each_4byte_equal(h3_vec, n_vec);

        if (matches0_vec.u64 + matches1_vec.u64 + matches2_vec.u64 + matches3_vec.u64) {
            matches0_vec.u64 >>= 24;
            matches1_vec.u64 >>= 16;
            matches2_vec.u64 >>= 8;
            sz_u64_t match_indicators = matches0_vec.u64 | matches1_vec.u64 | matches2_vec.u64 | matches3_vec.u64;
            return h + sz_u64_ctz(match_indicators) / 8;
        }
    }

    for (; h + 4 <= h_end; ++h)
        if ((h[0] == n[0]) + (h[1] == n[1]) + (h[2] == n[2]) + (h[3] == n[3]) == 4) return h;
    return NULL;
}

/**
 *  @brief  Bitap algo for exact matching of patterns up to @b 8-bytes long.
 *          https://en.wikipedia.org/wiki/Bitap_algorithm
 */
SZ_INTERNAL sz_cptr_t _sz_find_bitap_upto_8bytes_serial(sz_cptr_t h, sz_size_t h_length, sz_cptr_t n,
                                                        sz_size_t n_length) {
    sz_u8_t const *h_unsigned = (sz_u8_t const *)h;
    sz_u8_t const *n_unsigned = (sz_u8_t const *)n;
    sz_u8_t running_match = 0xFF;
    sz_u8_t character_position_masks[256];
    for (sz_size_t i = 0; i != 256; ++i) { character_position_masks[i] = 0xFF; }
    for (sz_size_t i = 0; i < n_length; ++i) { character_position_masks[n_unsigned[i]] &= ~(1u << i); }
    for (sz_size_t i = 0; i < h_length; ++i) {
        running_match = (running_match << 1) | character_position_masks[h_unsigned[i]];
        if ((running_match & (1u << (n_length - 1))) == 0) { return h + i - n_length + 1; }
    }

    return NULL;
}

/**
 *  @brief  Bitap algorithm for exact matching of patterns up to @b 8-bytes long in @b reverse order.
 *          https://en.wikipedia.org/wiki/Bitap_algorithm
 */
SZ_INTERNAL sz_cptr_t _sz_find_last_bitap_upto_8bytes_serial(sz_cptr_t h, sz_size_t h_length, sz_cptr_t n,
                                                             sz_size_t n_length) {
    sz_u8_t const *h_unsigned = (sz_u8_t const *)h;
    sz_u8_t const *n_unsigned = (sz_u8_t const *)n;
    sz_u8_t running_match = 0xFF;
    sz_u8_t character_position_masks[256];
    for (sz_size_t i = 0; i != 256; ++i) { character_position_masks[i] = 0xFF; }
    for (sz_size_t i = 0; i < n_length; ++i) { character_position_masks[n_unsigned[n_length - i - 1]] &= ~(1u << i); }
    for (sz_size_t i = 0; i < h_length; ++i) {
        running_match = (running_match << 1) | character_position_masks[h_unsigned[h_length - i - 1]];
        if ((running_match & (1u << (n_length - 1))) == 0) { return h + h_length - i - 1; }
    }

    return NULL;
}

/**
 *  @brief  Bitap algo for exact matching of patterns up to @b 16-bytes long.
 *          https://en.wikipedia.org/wiki/Bitap_algorithm
 */
SZ_INTERNAL sz_cptr_t _sz_find_bitap_upto_16bytes_serial(sz_cptr_t h, sz_size_t h_length, sz_cptr_t n,
                                                         sz_size_t n_length) {
    sz_u8_t const *h_unsigned = (sz_u8_t const *)h;
    sz_u8_t const *n_unsigned = (sz_u8_t const *)n;
    sz_u16_t running_match = 0xFFFF;
    sz_u16_t character_position_masks[256];
    for (sz_size_t i = 0; i != 256; ++i) { character_position_masks[i] = 0xFFFF; }
    for (sz_size_t i = 0; i < n_length; ++i) { character_position_masks[n_unsigned[i]] &= ~(1u << i); }
    for (sz_size_t i = 0; i < h_length; ++i) {
        running_match = (running_match << 1) | character_position_masks[h_unsigned[i]];
        if ((running_match & (1u << (n_length - 1))) == 0) { return h + i - n_length + 1; }
    }

    return NULL;
}

/**
 *  @brief  Bitap algorithm for exact matching of patterns up to @b 16-bytes long in @b reverse order.
 *          https://en.wikipedia.org/wiki/Bitap_algorithm
 */
SZ_INTERNAL sz_cptr_t _sz_find_last_bitap_upto_16bytes_serial(sz_cptr_t h, sz_size_t h_length, sz_cptr_t n,
                                                              sz_size_t n_length) {
    sz_u8_t const *h_unsigned = (sz_u8_t const *)h;
    sz_u8_t const *n_unsigned = (sz_u8_t const *)n;
    sz_u16_t running_match = 0xFFFF;
    sz_u16_t character_position_masks[256];
    for (sz_size_t i = 0; i != 256; ++i) { character_position_masks[i] = 0xFFFF; }
    for (sz_size_t i = 0; i < n_length; ++i) { character_position_masks[n_unsigned[n_length - i - 1]] &= ~(1u << i); }
    for (sz_size_t i = 0; i < h_length; ++i) {
        running_match = (running_match << 1) | character_position_masks[h_unsigned[h_length - i - 1]];
        if ((running_match & (1u << (n_length - 1))) == 0) { return h + h_length - i - 1; }
    }

    return NULL;
}

/**
 *  @brief  Bitap algo for exact matching of patterns up to @b 32-bytes long.
 *          https://en.wikipedia.org/wiki/Bitap_algorithm
 */
SZ_INTERNAL sz_cptr_t _sz_find_bitap_upto_32bytes_serial(sz_cptr_t h, sz_size_t h_length, sz_cptr_t n,
                                                         sz_size_t n_length) {
    sz_u8_t const *h_unsigned = (sz_u8_t const *)h;
    sz_u8_t const *n_unsigned = (sz_u8_t const *)n;
    sz_u32_t running_match = 0xFFFFFFFF;
    sz_u32_t character_position_masks[256];
    for (sz_size_t i = 0; i != 256; ++i) { character_position_masks[i] = 0xFFFFFFFF; }
    for (sz_size_t i = 0; i < n_length; ++i) { character_position_masks[n_unsigned[i]] &= ~(1u << i); }
    for (sz_size_t i = 0; i < h_length; ++i) {
        running_match = (running_match << 1) | character_position_masks[h_unsigned[i]];
        if ((running_match & (1u << (n_length - 1))) == 0) { return h + i - n_length + 1; }
    }

    return NULL;
}

/**
 *  @brief  Bitap algorithm for exact matching of patterns up to @b 32-bytes long in @b reverse order.
 *          https://en.wikipedia.org/wiki/Bitap_algorithm
 */
SZ_INTERNAL sz_cptr_t _sz_find_last_bitap_upto_32bytes_serial(sz_cptr_t h, sz_size_t h_length, sz_cptr_t n,
                                                              sz_size_t n_length) {
    sz_u8_t const *h_unsigned = (sz_u8_t const *)h;
    sz_u8_t const *n_unsigned = (sz_u8_t const *)n;
    sz_u32_t running_match = 0xFFFFFFFF;
    sz_u32_t character_position_masks[256];
    for (sz_size_t i = 0; i != 256; ++i) { character_position_masks[i] = 0xFFFFFFFF; }
    for (sz_size_t i = 0; i < n_length; ++i) { character_position_masks[n_unsigned[n_length - i - 1]] &= ~(1u << i); }
    for (sz_size_t i = 0; i < h_length; ++i) {
        running_match = (running_match << 1) | character_position_masks[h_unsigned[h_length - i - 1]];
        if ((running_match & (1u << (n_length - 1))) == 0) { return h + h_length - i - 1; }
    }

    return NULL;
}

/**
 *  @brief  Bitap algo for exact matching of patterns up to @b 64-bytes long.
 *          https://en.wikipedia.org/wiki/Bitap_algorithm
 */
SZ_INTERNAL sz_cptr_t _sz_find_bitap_upto_64bytes_serial(sz_cptr_t h, sz_size_t h_length, sz_cptr_t n,
                                                         sz_size_t n_length) {
    sz_u8_t const *h_unsigned = (sz_u8_t const *)h;
    sz_u8_t const *n_unsigned = (sz_u8_t const *)n;
    sz_u64_t running_match = 0xFFFFFFFFFFFFFFFFull;
    sz_u64_t character_position_masks[256];
    for (sz_size_t i = 0; i != 256; ++i) { character_position_masks[i] = 0xFFFFFFFFFFFFFFFFull; }
    for (sz_size_t i = 0; i < n_length; ++i) { character_position_masks[n_unsigned[i]] &= ~(1ull << i); }
    for (sz_size_t i = 0; i < h_length; ++i) {
        running_match = (running_match << 1) | character_position_masks[h_unsigned[i]];
        if ((running_match & (1ull << (n_length - 1))) == 0) { return h + i - n_length + 1; }
    }

    return NULL;
}

/**
 *  @brief  Bitap algorithm for exact matching of patterns up to @b 64-bytes long in @b reverse order.
 *          https://en.wikipedia.org/wiki/Bitap_algorithm
 */
SZ_INTERNAL sz_cptr_t _sz_find_last_bitap_upto_64bytes_serial(sz_cptr_t h, sz_size_t h_length, sz_cptr_t n,
                                                              sz_size_t n_length) {
    sz_u8_t const *h_unsigned = (sz_u8_t const *)h;
    sz_u8_t const *n_unsigned = (sz_u8_t const *)n;
    sz_u64_t running_match = 0xFFFFFFFFFFFFFFFFull;
    sz_u64_t character_position_masks[256];
    for (sz_size_t i = 0; i != 256; ++i) { character_position_masks[i] = 0xFFFFFFFFFFFFFFFFull; }
    for (sz_size_t i = 0; i < n_length; ++i) { character_position_masks[n_unsigned[n_length - i - 1]] &= ~(1ull << i); }
    for (sz_size_t i = 0; i < h_length; ++i) {
        running_match = (running_match << 1) | character_position_masks[h_unsigned[h_length - i - 1]];
        if ((running_match & (1ull << (n_length - 1))) == 0) { return h + h_length - i - 1; }
    }

    return NULL;
}

/**
 *  @brief  Bitap algo for approximate matching of patterns up to @b 64-bytes long.
 *          https://en.wikipedia.org/wiki/Bitap_algorithm
 */
SZ_INTERNAL sz_cptr_t _sz_find_bounded_bitap_upto_64bytes_serial(sz_cptr_t h, sz_size_t h_length, sz_cptr_t n,
                                                                 sz_size_t n_length) {
    sz_u8_t const *h_unsigned = (sz_u8_t const *)h;
    sz_u8_t const *n_unsigned = (sz_u8_t const *)n;
    sz_u64_t running_match = 0xFFFFFFFFFFFFFFFFull;
    sz_u64_t character_position_masks[256];
    for (sz_size_t i = 0; i != 256; ++i) { character_position_masks[i] = 0xFFFFFFFFFFFFFFFFull; }
    for (sz_size_t i = 0; i < n_length; ++i) { character_position_masks[n_unsigned[i]] &= ~(1ull << i); }
    for (sz_size_t i = 0; i < h_length; ++i) {
        running_match = (running_match << 1) | character_position_masks[h_unsigned[i]];
        if ((running_match & (1ull << (n_length - 1))) == 0) { return h + i - n_length + 1; }
    }

    return NULL;
}

/**
 *  @brief  Bitap algorithm for approximate matching of patterns up to @b 64-bytes long in @b reverse order.
 *          https://en.wikipedia.org/wiki/Bitap_algorithm
 */
SZ_INTERNAL sz_cptr_t _sz_find_bounded_last_bitap_upto_64bytes_serial(sz_cptr_t h, sz_size_t h_length, sz_cptr_t n,
                                                                      sz_size_t n_length) {
    sz_u8_t const *h_unsigned = (sz_u8_t const *)h;
    sz_u8_t const *n_unsigned = (sz_u8_t const *)n;
    sz_u64_t running_match = 0xFFFFFFFFFFFFFFFFull;
    sz_u64_t character_position_masks[256];
    for (sz_size_t i = 0; i != 256; ++i) { character_position_masks[i] = 0xFFFFFFFFFFFFFFFFull; }
    for (sz_size_t i = 0; i < n_length; ++i) { character_position_masks[n_unsigned[n_length - i - 1]] &= ~(1ull << i); }
    for (sz_size_t i = 0; i < h_length; ++i) {
        running_match = (running_match << 1) | character_position_masks[h_unsigned[h_length - i - 1]];
        if ((running_match & (1ull << (n_length - 1))) == 0) { return h + h_length - i - 1; }
    }

    return NULL;
}

/**
 *  @brief  Boyer-Moore-Horspool algorithm for exact matching of patterns up to @b 256-bytes long.
 *          Uses the Raita heuristic to match the first two, the last, and the middle character of the pattern.
 */
SZ_INTERNAL sz_cptr_t _sz_find_horspool_upto_256bytes_serial(sz_cptr_t h, sz_size_t h_length, sz_cptr_t n,
                                                             sz_size_t n_length) {

    // Several popular string matching algorithms are using a bad-character shift table.
    // Boyer Moore: https://www-igm.univ-mlv.fr/~lecroq/string/node14.html
    // Quick Search: https://www-igm.univ-mlv.fr/~lecroq/string/node19.html
    // Smith: https://www-igm.univ-mlv.fr/~lecroq/string/node21.html
    sz_u8_t bad_shift_table[256] = {(sz_u8_t)n_length};
    sz_u8_t const *n_unsigned = (sz_u8_t const *)n;
    for (sz_size_t i = 0; i + 1 < n_length; ++i) bad_shift_table[n_unsigned[i]] = (sz_u8_t)(n_length - i - 1);

    // Another common heuristic is to match a few characters from different parts of a string.
    // Raita suggests to use the first two, the last, and the middle character of the pattern.
    sz_size_t n_midpoint = n_length / 2 + 1;
    sz_u32_vec_t h_vec, n_vec;
    n_vec.u8s[0] = n[0];
    n_vec.u8s[1] = n[1];
    n_vec.u8s[2] = n[n_midpoint];
    n_vec.u8s[3] = n[n_length - 1];

    // Scan through the whole haystack, skipping the last `n_length` bytes.
    for (sz_size_t i = 0; i <= h_length - n_length;) {
        h_vec.u8s[0] = h[i + 0];
        h_vec.u8s[1] = h[i + 1];
        h_vec.u8s[2] = h[i + n_midpoint];
        h_vec.u8s[3] = h[i + n_length - 1];
        if (h_vec.u32 == n_vec.u32 && sz_equal_serial(h + i + 2, n + 2, n_length - 3)) return h + i;
        i += bad_shift_table[h_vec.u8s[3]];
    }
    return NULL;
}

SZ_INTERNAL sz_cptr_t _sz_find_last_horspool_upto_256bytes_serial(sz_cptr_t h, sz_size_t h_length, sz_cptr_t n,
                                                                  sz_size_t n_length) {
    sz_u8_t bad_shift_table[256] = {(sz_u8_t)n_length};
    sz_u8_t const *n_unsigned = (sz_u8_t const *)n;
    for (sz_size_t i = 0; i + 1 < n_length; ++i) bad_shift_table[n_unsigned[i]] = (sz_u8_t)(i + 1);

    sz_size_t n_midpoint = n_length / 2;
    sz_u32_vec_t h_vec, n_vec;
    n_vec.u8s[0] = n[n_length - 1];
    n_vec.u8s[1] = n[n_length - 2];
    n_vec.u8s[2] = n[n_midpoint];
    n_vec.u8s[3] = n[0];

    for (sz_size_t j = 0; j <= h_length - n_length;) {
        sz_size_t i = h_length - n_length - j;
        h_vec.u8s[0] = h[i + n_length - 1];
        h_vec.u8s[1] = h[i + n_length - 2];
        h_vec.u8s[2] = h[i + n_midpoint];
        h_vec.u8s[3] = h[i];
        if (h_vec.u32 == n_vec.u32 && sz_equal_serial(h + i + 1, n + 1, n_length - 3)) return h + i;
        j += bad_shift_table[h_vec.u8s[0]];
    }
    return NULL;
}

/**
 *  @brief  Exact substring search helper function, that finds the first occurrence of a prefix of the needle
 *          using a given search function, and then verifies the remaining part of the needle.
 */
SZ_INTERNAL sz_cptr_t _sz_find_with_prefix(sz_cptr_t h, sz_size_t h_length, sz_cptr_t n, sz_size_t n_length,
                                           sz_find_t find_prefix, sz_size_t prefix_length) {

    sz_size_t suffix_length = n_length - prefix_length;
    while (1) {
        sz_cptr_t found = find_prefix(h, h_length, n, prefix_length);
        if (!found) return NULL;

        // Verify the remaining part of the needle
        sz_size_t remaining = h_length - (found - h);
        if (remaining < suffix_length) return NULL;
        if (sz_equal_serial(found + prefix_length, n + prefix_length, suffix_length)) return found;

        // Adjust the position.
        h = found + 1;
        h_length = remaining - 1;
    }

    // Unreachable, but helps silence compiler warnings:
    return NULL;
}

/**
 *  @brief  Exact reverse-order substring search helper function, that finds the last occurrence of a suffix of the
 *          needle using a given search function, and then verifies the remaining part of the needle.
 */
SZ_INTERNAL sz_cptr_t _sz_find_last_with_suffix(sz_cptr_t h, sz_size_t h_length, sz_cptr_t n, sz_size_t n_length,
                                                sz_find_t find_suffix, sz_size_t suffix_length) {

    sz_size_t prefix_length = n_length - suffix_length;
    while (1) {
        sz_cptr_t found = find_suffix(h, h_length, n + prefix_length, suffix_length);
        if (!found) return NULL;

        // Verify the remaining part of the needle
        sz_size_t remaining = found - h;
        if (remaining < prefix_length) return NULL;
        if (sz_equal_serial(found - prefix_length, n, prefix_length)) return found - prefix_length;

        // Adjust the position.
        h_length = remaining - 1;
    }

    // Unreachable, but helps silence compiler warnings:
    return NULL;
}

SZ_INTERNAL sz_cptr_t _sz_find_horspool_over_256bytes_serial(sz_cptr_t h, sz_size_t h_length, sz_cptr_t n,
                                                             sz_size_t n_length) {
    return _sz_find_with_prefix(h, h_length, n, n_length, _sz_find_horspool_upto_256bytes_serial, 256);
}

SZ_INTERNAL sz_cptr_t _sz_find_last_horspool_over_256bytes_serial(sz_cptr_t h, sz_size_t h_length, sz_cptr_t n,
                                                                  sz_size_t n_length) {
    return _sz_find_last_with_suffix(h, h_length, n, n_length, _sz_find_last_horspool_upto_256bytes_serial, 256);
}

SZ_PUBLIC sz_cptr_t sz_find_serial(sz_cptr_t h, sz_size_t h_length, sz_cptr_t n, sz_size_t n_length) {

    // This almost never fires, but it's better to be safe than sorry.
    if (h_length < n_length || !n_length) return NULL;

    sz_find_t backends[] = {
        // For very short strings brute-force SWAR makes sense.
        (sz_find_t)sz_find_byte_serial,
        (sz_find_t)_sz_find_2byte_serial,
        (sz_find_t)_sz_find_bitap_upto_8bytes_serial,
        (sz_find_t)_sz_find_4byte_serial,
        // For needle lengths up to 64, use the Bitap algorithm variation for exact search.
        (sz_find_t)_sz_find_bitap_upto_8bytes_serial,
        (sz_find_t)_sz_find_bitap_upto_16bytes_serial,
        (sz_find_t)_sz_find_bitap_upto_32bytes_serial,
        (sz_find_t)_sz_find_bitap_upto_64bytes_serial,
        // For longer needles - use skip tables.
        (sz_find_t)_sz_find_horspool_upto_256bytes_serial,
        (sz_find_t)_sz_find_horspool_over_256bytes_serial,
    };

    return backends[
        // For very short strings brute-force SWAR makes sense.
        (n_length > 1) + (n_length > 2) + (n_length > 3) +
        // For needle lengths up to 64, use the Bitap algorithm variation for exact search.
        (n_length > 4) + (n_length > 8) + (n_length > 16) + (n_length > 32) +
        // For longer needles - use skip tables.
        (n_length > 64) + (n_length > 256)](h, h_length, n, n_length);
}

SZ_PUBLIC sz_cptr_t sz_find_last_serial(sz_cptr_t h, sz_size_t h_length, sz_cptr_t n, sz_size_t n_length) {

    // This almost never fires, but it's better to be safe than sorry.
    if (h_length < n_length || !n_length) return NULL;

    sz_find_t backends[] = {
        // For very short strings brute-force SWAR makes sense.
        (sz_find_t)sz_find_last_byte_serial,
        // For needle lengths up to 64, use the Bitap algorithm variation for reverse-order exact search.
        (sz_find_t)_sz_find_last_bitap_upto_8bytes_serial,
        (sz_find_t)_sz_find_last_bitap_upto_16bytes_serial,
        (sz_find_t)_sz_find_last_bitap_upto_32bytes_serial,
        (sz_find_t)_sz_find_last_bitap_upto_64bytes_serial,
        // For longer needles - use skip tables.
        (sz_find_t)_sz_find_last_horspool_upto_256bytes_serial,
        (sz_find_t)_sz_find_last_horspool_over_256bytes_serial,
    };

    return backends[
        // For very short strings brute-force SWAR makes sense.
        0 +
        // For needle lengths up to 64, use the Bitap algorithm variation for reverse-order exact search.
        (n_length > 1) + (n_length > 8) + (n_length > 16) + (n_length > 32) +
        // For longer needles - use skip tables.
        (n_length > 64) + (n_length > 256)](h, h_length, n, n_length);
}

SZ_PUBLIC sz_size_t sz_edit_distance_serial(     //
    sz_cptr_t longer, sz_size_t longer_length,   //
    sz_cptr_t shorter, sz_size_t shorter_length, //
    sz_size_t bound, sz_memory_allocator_t const *alloc) {

    // If one of the strings is empty - the edit distance is equal to the length of the other one.
    if (longer_length == 0) return shorter_length <= bound ? shorter_length : bound;
    if (shorter_length == 0) return longer_length <= bound ? longer_length : bound;

    // Let's make sure that we use the amount proportional to the
    // number of elements in the shorter string, not the larger.
    if (shorter_length > longer_length) {
        sz_u64_swap((sz_u64_t *)&longer_length, (sz_u64_t *)&shorter_length);
        sz_u64_swap((sz_u64_t *)&longer, (sz_u64_t *)&shorter);
    }

    // If the difference in length is beyond the `bound`, there is no need to check at all.
    if (bound && longer_length - shorter_length > bound) return bound;

    // Skip the matching prefixes and suffixes, they won't affect the distance.
    for (sz_cptr_t a_end = longer + longer_length, b_end = shorter + shorter_length;
         longer != a_end && shorter != b_end && *longer == *shorter;
         ++longer, ++shorter, --longer_length, --shorter_length)
        ;
    for (; longer_length && shorter_length && longer[longer_length - 1] == shorter[shorter_length - 1];
         --longer_length, --shorter_length)
        ;

    // If a buffering memory-allocator is provided, this operation is practically free,
    // and cheaper than allocating even 512 bytes (for small distance matrices) on stack.
    sz_size_t buffer_length = sizeof(sz_size_t) * ((shorter_length + 1) * 2);
    sz_size_t *distances = (sz_size_t *)alloc->allocate(buffer_length, alloc->handle);
    sz_size_t *previous_distances = distances;
    sz_size_t *current_distances = previous_distances + shorter_length + 1;

    for (sz_size_t idx_shorter = 0; idx_shorter != (shorter_length + 1); ++idx_shorter)
        previous_distances[idx_shorter] = idx_shorter;

    // Keeping track of the bound parameter introduces a very noticeable performance penalty.
    // So if it's not provided, we can skip the check altogether.
    if (!bound) {
        for (sz_size_t idx_longer = 0; idx_longer != longer_length; ++idx_longer) {
            current_distances[0] = idx_longer + 1;
            for (sz_size_t idx_shorter = 0; idx_shorter != shorter_length; ++idx_shorter) {
                sz_size_t cost_deletion = previous_distances[idx_shorter + 1] + 1;
                sz_size_t cost_insertion = current_distances[idx_shorter] + 1;
                sz_size_t cost_substitution =
                    previous_distances[idx_shorter] + (longer[idx_longer] != shorter[idx_shorter]);
                // ? It might be a good idea to enforce branchless execution here.
                // ? The caveat being that the benchmarks on longer sequences backfire and more research is needed.
                current_distances[idx_shorter + 1] = sz_min_of_three(cost_deletion, cost_insertion, cost_substitution);
            }
            sz_u64_swap((sz_u64_t *)&previous_distances, (sz_u64_t *)&current_distances);
        }
        sz_size_t result = previous_distances[shorter_length];
        alloc->free(distances, buffer_length, alloc->handle);
        return result;
    }
    //
    else {
        for (sz_size_t idx_longer = 0; idx_longer != longer_length; ++idx_longer) {
            current_distances[0] = idx_longer + 1;

            // Initialize min_distance with a value greater than bound
            sz_size_t min_distance = bound - 1;

            for (sz_size_t idx_shorter = 0; idx_shorter != shorter_length; ++idx_shorter) {
                sz_size_t cost_deletion = previous_distances[idx_shorter + 1] + 1;
                sz_size_t cost_insertion = current_distances[idx_shorter] + 1;
                sz_size_t cost_substitution =
                    previous_distances[idx_shorter] + (longer[idx_longer] != shorter[idx_shorter]);
                current_distances[idx_shorter + 1] = sz_min_of_three(cost_deletion, cost_insertion, cost_substitution);

                // Keep track of the minimum distance seen so far in this row
                min_distance = sz_min_of_two(current_distances[idx_shorter + 1], min_distance);
            }

            // If the minimum distance in this row exceeded the bound, return early
            if (min_distance >= bound) {
                alloc->free(distances, buffer_length, alloc->handle);
                return bound;
            }

            // Swap previous_distances and current_distances pointers
            sz_u64_swap((sz_u64_t *)&previous_distances, (sz_u64_t *)&current_distances);
        }
        sz_size_t result = previous_distances[shorter_length] < bound ? previous_distances[shorter_length] : bound;
        alloc->free(distances, buffer_length, alloc->handle);
        return result;
    }
}

SZ_PUBLIC sz_ssize_t sz_alignment_score_serial(       //
    sz_cptr_t longer, sz_size_t longer_length,        //
    sz_cptr_t shorter, sz_size_t shorter_length,      //
    sz_error_cost_t gap, sz_error_cost_t const *subs, //
    sz_memory_allocator_t const *alloc) {

    // If one of the strings is empty - the edit distance is equal to the length of the other one
    if (longer_length == 0) return shorter_length;
    if (shorter_length == 0) return longer_length;

    // Let's make sure that we use the amount proportional to the
    // number of elements in the shorter string, not the larger.
    if (shorter_length > longer_length) {
        sz_u64_swap((sz_u64_t *)&longer_length, (sz_u64_t *)&shorter_length);
        sz_u64_swap((sz_u64_t *)&longer, (sz_u64_t *)&shorter);
    }

    sz_size_t buffer_length = sizeof(sz_ssize_t) * (shorter_length + 1) * 2;
    sz_ssize_t *distances = (sz_ssize_t *)alloc->allocate(buffer_length, alloc->handle);
    sz_ssize_t *previous_distances = distances;
    sz_ssize_t *current_distances = previous_distances + shorter_length + 1;

    for (sz_size_t idx_shorter = 0; idx_shorter != (shorter_length + 1); ++idx_shorter)
        previous_distances[idx_shorter] = idx_shorter;

    sz_u8_t const *shorter_unsigned = (sz_u8_t const *)shorter;
    for (sz_size_t idx_longer = 0; idx_longer != longer_length; ++idx_longer) {
        current_distances[0] = idx_longer + 1;

        // Initialize min_distance with a value greater than bound
        sz_error_cost_t const *a_subs = subs + longer[idx_longer] * 256ul;
        for (sz_size_t idx_shorter = 0; idx_shorter != shorter_length; ++idx_shorter) {
            sz_ssize_t cost_deletion = previous_distances[idx_shorter + 1] + gap;
            sz_ssize_t cost_insertion = current_distances[idx_shorter] + gap;
            sz_ssize_t cost_substitution = previous_distances[idx_shorter] + a_subs[shorter_unsigned[idx_shorter]];
            current_distances[idx_shorter + 1] = sz_min_of_three(cost_deletion, cost_insertion, cost_substitution);
        }

        // Swap previous_distances and current_distances pointers
        sz_u64_swap((sz_u64_t *)&previous_distances, (sz_u64_t *)&current_distances);
    }

    alloc->free(distances, buffer_length, alloc->handle);
    return previous_distances[shorter_length];
}

/**
 *  @brief  Uses a small lookup-table to convert a lowercase character to uppercase.
 */
SZ_INTERNAL sz_u8_t sz_u8_tolower(sz_u8_t c) {
    static sz_u8_t lowered[256] = {
        0,   1,   2,   3,   4,   5,   6,   7,   8,   9,   10,  11,  12,  13,  14,  15,  //
        16,  17,  18,  19,  20,  21,  22,  23,  24,  25,  26,  27,  28,  29,  30,  31,  //
        32,  33,  34,  35,  36,  37,  38,  39,  40,  41,  42,  43,  44,  45,  46,  47,  //
        48,  49,  50,  51,  52,  53,  54,  55,  56,  57,  58,  59,  60,  61,  62,  63,  //
        64,  97,  98,  99,  100, 101, 102, 103, 104, 105, 106, 107, 108, 109, 110, 111, //
        112, 113, 114, 115, 116, 117, 118, 119, 120, 121, 122, 91,  92,  93,  94,  95,  //
        96,  97,  98,  99,  100, 101, 102, 103, 104, 105, 106, 107, 108, 109, 110, 111, //
        112, 113, 114, 115, 116, 117, 118, 119, 120, 121, 122, 123, 124, 125, 126, 127, //
        128, 129, 130, 131, 132, 133, 134, 135, 136, 137, 138, 139, 140, 141, 142, 143, //
        144, 145, 146, 147, 148, 149, 150, 151, 152, 153, 154, 155, 156, 157, 158, 159, //
        160, 161, 162, 163, 164, 165, 166, 167, 168, 169, 170, 171, 172, 173, 174, 175, //
        176, 177, 178, 179, 180, 181, 182, 183, 184, 185, 186, 187, 188, 189, 190, 191, //
        224, 225, 226, 227, 228, 229, 230, 231, 232, 233, 234, 235, 236, 237, 238, 239, //
        240, 241, 242, 243, 244, 245, 246, 215, 248, 249, 250, 251, 252, 253, 254, 223, //
        224, 225, 226, 227, 228, 229, 230, 231, 232, 233, 234, 235, 236, 237, 238, 239, //
        240, 241, 242, 243, 244, 245, 246, 247, 248, 249, 250, 251, 252, 253, 254, 255, //
    };
    return lowered[c];
}

/**
 *  @brief  Uses a small lookup-table to convert an uppercase character to lowercase.
 */
SZ_INTERNAL sz_u8_t sz_u8_toupper(sz_u8_t c) {
    static sz_u8_t upped[256] = {
        0,   1,   2,   3,   4,   5,   6,   7,   8,   9,   10,  11,  12,  13,  14,  15,  //
        16,  17,  18,  19,  20,  21,  22,  23,  24,  25,  26,  27,  28,  29,  30,  31,  //
        32,  33,  34,  35,  36,  37,  38,  39,  40,  41,  42,  43,  44,  45,  46,  47,  //
        48,  49,  50,  51,  52,  53,  54,  55,  56,  57,  58,  59,  60,  61,  62,  63,  //
        64,  97,  98,  99,  100, 101, 102, 103, 104, 105, 106, 107, 108, 109, 110, 111, //
        112, 113, 114, 115, 116, 117, 118, 119, 120, 121, 122, 91,  92,  93,  94,  95,  //
        96,  65,  66,  67,  68,  69,  70,  71,  72,  73,  74,  75,  76,  77,  78,  79,  //
        80,  81,  82,  83,  84,  85,  86,  87,  88,  89,  90,  123, 124, 125, 126, 127, //
        128, 129, 130, 131, 132, 133, 134, 135, 136, 137, 138, 139, 140, 141, 142, 143, //
        144, 145, 146, 147, 148, 149, 150, 151, 152, 153, 154, 155, 156, 157, 158, 159, //
        160, 161, 162, 163, 164, 165, 166, 167, 168, 169, 170, 171, 172, 173, 174, 175, //
        176, 177, 178, 179, 180, 181, 182, 183, 184, 185, 186, 187, 188, 189, 190, 191, //
        224, 225, 226, 227, 228, 229, 230, 231, 232, 233, 234, 235, 236, 237, 238, 239, //
        240, 241, 242, 243, 244, 245, 246, 215, 248, 249, 250, 251, 252, 253, 254, 223, //
        224, 225, 226, 227, 228, 229, 230, 231, 232, 233, 234, 235, 236, 237, 238, 239, //
        240, 241, 242, 243, 244, 245, 246, 247, 248, 249, 250, 251, 252, 253, 254, 255, //
    };
    return upped[c];
}

/**
 *  @brief  Uses two small lookup tables (768 bytes total) to accelerate division by a small
 *          unsigned integer. Performs two lookups, one multiplication, two shifts, and two accumulations.
 *
 *  @param  divisor Integral value larger than one.
 *  @param  number  Integral value to divide.
 */
SZ_INTERNAL sz_u8_t sz_u8_divide(sz_u8_t number, sz_u8_t divisor) {
    static sz_u16_t multipliers[256] = {
        0,     0,     0,     21846, 0,     39322, 21846, 9363,  0,     50973, 39322, 29790, 21846, 15124, 9363,  4370,
        0,     57826, 50973, 44841, 39322, 34329, 29790, 25645, 21846, 18351, 15124, 12137, 9363,  6780,  4370,  2115,
        0,     61565, 57826, 54302, 50973, 47824, 44841, 42011, 39322, 36765, 34329, 32006, 29790, 27671, 25645, 23705,
        21846, 20063, 18351, 16706, 15124, 13602, 12137, 10725, 9363,  8049,  6780,  5554,  4370,  3224,  2115,  1041,
        0,     63520, 61565, 59668, 57826, 56039, 54302, 52614, 50973, 49377, 47824, 46313, 44841, 43407, 42011, 40649,
        39322, 38028, 36765, 35532, 34329, 33154, 32006, 30885, 29790, 28719, 27671, 26647, 25645, 24665, 23705, 22766,
        21846, 20945, 20063, 19198, 18351, 17520, 16706, 15907, 15124, 14356, 13602, 12863, 12137, 11424, 10725, 10038,
        9363,  8700,  8049,  7409,  6780,  6162,  5554,  4957,  4370,  3792,  3224,  2665,  2115,  1573,  1041,  517,
        0,     64520, 63520, 62535, 61565, 60609, 59668, 58740, 57826, 56926, 56039, 55164, 54302, 53452, 52614, 51788,
        50973, 50169, 49377, 48595, 47824, 47063, 46313, 45572, 44841, 44120, 43407, 42705, 42011, 41326, 40649, 39982,
        39322, 38671, 38028, 37392, 36765, 36145, 35532, 34927, 34329, 33738, 33154, 32577, 32006, 31443, 30885, 30334,
        29790, 29251, 28719, 28192, 27671, 27156, 26647, 26143, 25645, 25152, 24665, 24182, 23705, 23233, 22766, 22303,
        21846, 21393, 20945, 20502, 20063, 19628, 19198, 18772, 18351, 17933, 17520, 17111, 16706, 16305, 15907, 15514,
        15124, 14738, 14356, 13977, 13602, 13231, 12863, 12498, 12137, 11779, 11424, 11073, 10725, 10380, 10038, 9699,
        9363,  9030,  8700,  8373,  8049,  7727,  7409,  7093,  6780,  6470,  6162,  5857,  5554,  5254,  4957,  4662,
        4370,  4080,  3792,  3507,  3224,  2943,  2665,  2388,  2115,  1843,  1573,  1306,  1041,  778,   517,   258,
    };
    // This table can be avoided using a single addition and counting trailing zeros.
    static sz_u8_t shifts[256] = {
        0, 0, 0, 1, 1, 2, 2, 2, 2, 3, 3, 3, 3, 3, 3, 3, 3, 4, 4, 4, 4, 4, 4, 4, 4, 4, 4, 4, 4, 4, 4, 4, //
        4, 5, 5, 5, 5, 5, 5, 5, 5, 5, 5, 5, 5, 5, 5, 5, 5, 5, 5, 5, 5, 5, 5, 5, 5, 5, 5, 5, 5, 5, 5, 5, //
        5, 6, 6, 6, 6, 6, 6, 6, 6, 6, 6, 6, 6, 6, 6, 6, 6, 6, 6, 6, 6, 6, 6, 6, 6, 6, 6, 6, 6, 6, 6, 6, //
        6, 6, 6, 6, 6, 6, 6, 6, 6, 6, 6, 6, 6, 6, 6, 6, 6, 6, 6, 6, 6, 6, 6, 6, 6, 6, 6, 6, 6, 6, 6, 6, //
        6, 7, 7, 7, 7, 7, 7, 7, 7, 7, 7, 7, 7, 7, 7, 7, 7, 7, 7, 7, 7, 7, 7, 7, 7, 7, 7, 7, 7, 7, 7, 7, //
        7, 7, 7, 7, 7, 7, 7, 7, 7, 7, 7, 7, 7, 7, 7, 7, 7, 7, 7, 7, 7, 7, 7, 7, 7, 7, 7, 7, 7, 7, 7, 7, //
        7, 7, 7, 7, 7, 7, 7, 7, 7, 7, 7, 7, 7, 7, 7, 7, 7, 7, 7, 7, 7, 7, 7, 7, 7, 7, 7, 7, 7, 7, 7, 7, //
        7, 7, 7, 7, 7, 7, 7, 7, 7, 7, 7, 7, 7, 7, 7, 7, 7, 7, 7, 7, 7, 7, 7, 7, 7, 7, 7, 7, 7, 7, 7, 7, //
    };
    sz_u32_t multiplier = multipliers[divisor];
    sz_u8_t shift = shifts[divisor];

    sz_u16_t q = (sz_u16_t)((multiplier * number) >> 16);
    sz_u16_t t = ((number - q) >> 1) + q;
    return (sz_u8_t)(t >> shift);
}

SZ_PUBLIC void sz_tolower_serial(sz_cptr_t text, sz_size_t length, sz_ptr_t result) {
    sz_u8_t *unsigned_result = (sz_u8_t *)result;
    sz_u8_t const *unsigned_text = (sz_u8_t const *)text;
    sz_u8_t const *end = unsigned_text + length;
    for (; unsigned_text != end; ++unsigned_text, ++unsigned_result) *unsigned_result = sz_u8_tolower(*unsigned_text);
}

SZ_PUBLIC void sz_toupper_serial(sz_cptr_t text, sz_size_t length, sz_ptr_t result) {
    sz_u8_t *unsigned_result = (sz_u8_t *)result;
    sz_u8_t const *unsigned_text = (sz_u8_t const *)text;
    sz_u8_t const *end = unsigned_text + length;
    for (; unsigned_text != end; ++unsigned_text, ++unsigned_result) *unsigned_result = sz_u8_toupper(*unsigned_text);
}

SZ_PUBLIC void sz_toascii_serial(sz_cptr_t text, sz_size_t length, sz_ptr_t result) {
    sz_u8_t *unsigned_result = (sz_u8_t *)result;
    sz_u8_t const *unsigned_text = (sz_u8_t const *)text;
    sz_u8_t const *end = unsigned_text + length;
    for (; unsigned_text != end; ++unsigned_text, ++unsigned_result) *unsigned_result = *unsigned_text & 0x7F;
}

SZ_PUBLIC void sz_generate(sz_cptr_t alphabet, sz_size_t alphabet_size, sz_ptr_t result, sz_size_t result_length,
                           sz_random_generator_t generator, void *generator_user_data) {

    sz_assert(alphabet_size > 0 && alphabet_size <= 256 && "Inadequate alphabet size");

    if (alphabet_size == 1)
        for (sz_cptr_t end = result + result_length; result != end; ++result) *result = *alphabet;

    else {
        sz_assert(generator && "Expects a valid random generator");
        for (sz_cptr_t end = result + result_length; result != end; ++result)
            *result = alphabet[sz_u8_divide(generator(generator_user_data) & 0xFF, alphabet_size)];
    }
}

#pragma endregion

/*
 *  Serial implementation of string class operations.
 */
#pragma region Serial Implementation for the String Class

SZ_PUBLIC sz_bool_t sz_string_is_on_stack(sz_string_t const *string) {
    // It doesn't matter if it's on stack or heap, the pointer location is the same.
    return (sz_bool_t)((sz_cptr_t)string->internal.start == (sz_cptr_t)&string->internal.chars[0]);
}

SZ_PUBLIC void sz_string_range(sz_string_t const *string, sz_ptr_t *start, sz_size_t *length) {
    sz_size_t is_small = (sz_cptr_t)string->internal.start == (sz_cptr_t)&string->internal.chars[0];
    sz_size_t is_big_mask = is_small - 1ull;
    *start = string->external.start; // It doesn't matter if it's on stack or heap, the pointer location is the same.
    // If the string is small, use branch-less approach to mask-out the top 7 bytes of the length.
    *length = string->external.length & (0x00000000000000FFull | is_big_mask);
}

SZ_PUBLIC void sz_string_unpack(sz_string_t const *string, sz_ptr_t *start, sz_size_t *length, sz_size_t *space,
                                sz_bool_t *is_external) {
    sz_size_t is_small = (sz_cptr_t)string->internal.start == (sz_cptr_t)&string->internal.chars[0];
    sz_size_t is_big_mask = is_small - 1ull;
    *start = string->external.start; // It doesn't matter if it's on stack or heap, the pointer location is the same.
    // If the string is small, use branch-less approach to mask-out the top 7 bytes of the length.
    *length = string->external.length & (0x00000000000000FFull | is_big_mask);
    // In case the string is small, the `is_small - 1ull` will become 0xFFFFFFFFFFFFFFFFull.
    *space = sz_u64_blend(sz_string_stack_space, string->external.space, is_big_mask);
    *is_external = (sz_bool_t)!is_small;
}

SZ_PUBLIC sz_bool_t sz_string_equal(sz_string_t const *a, sz_string_t const *b) {
    // Tempting to say that the external.length is bitwise the same even if it includes
    // some bytes of the on-stack payload, but we don't at this writing maintain that invariant.
    // (An on-stack string includes noise bytes in the high-order bits of external.length. So do this
    // the hard/correct way.

#if SZ_USE_MISALIGNED_LOADS
    // Dealing with StringZilla strings, we know that the `start` pointer always points
    // to a word at least 8 bytes long. Therefore, we can compare the first 8 bytes at once.

#endif
    // Alternatively, fall back to byte-by-byte comparison.
    sz_ptr_t a_start, b_start;
    sz_size_t a_length, b_length;
    sz_string_range(a, &a_start, &a_length);
    sz_string_range(b, &b_start, &b_length);
    return (sz_bool_t)(a_length == b_length && sz_equal(a_start, b_start, b_length));
}

SZ_PUBLIC sz_ordering_t sz_string_order(sz_string_t const *a, sz_string_t const *b) {
#if SZ_USE_MISALIGNED_LOADS
    // Dealing with StringZilla strings, we know that the `start` pointer always points
    // to a word at least 8 bytes long. Therefore, we can compare the first 8 bytes at once.

#endif
    // Alternatively, fall back to byte-by-byte comparison.
    sz_ptr_t a_start, b_start;
    sz_size_t a_length, b_length;
    sz_string_range(a, &a_start, &a_length);
    sz_string_range(b, &b_start, &b_length);
    return sz_order(a_start, a_length, b_start, b_length);
}

SZ_PUBLIC void sz_string_init(sz_string_t *string) {
    sz_assert(string && "String can't be NULL.");

    // Only 8 + 1 + 1 need to be initialized.
    string->internal.start = &string->internal.chars[0];
    // But for safety let's initialize the entire structure to zeros.
    // string->internal.chars[0] = 0;
    // string->internal.length = 0;
    string->u64s[1] = 0;
    string->u64s[2] = 0;
    string->u64s[3] = 0;
}

SZ_PUBLIC sz_ptr_t sz_string_init_length(sz_string_t *string, sz_size_t length, sz_memory_allocator_t *allocator) {
    sz_size_t space_needed = length + 1; // space for trailing \0
    sz_assert(string && allocator && "String and allocator can't be NULL.");
    // Initialize the string to zeros for safety.
    string->u64s[1] = 0;
    string->u64s[2] = 0;
    string->u64s[3] = 0;
    // If we are lucky, no memory allocations will be needed.
    if (space_needed <= sz_string_stack_space) {
        string->internal.start = &string->internal.chars[0];
        string->internal.length = length;
    }
    else {
        // If we are not lucky, we need to allocate memory.
        string->external.start = (sz_ptr_t)allocator->allocate(space_needed, allocator->handle);
        if (!string->external.start) return NULL;
        string->external.length = length;
        string->external.space = space_needed;
    }
    sz_assert(&string->internal.start == &string->external.start && "Alignment confusion");
    string->external.start[length] = 0;
    return string->external.start;
}

SZ_PUBLIC sz_bool_t sz_string_reserve(sz_string_t *string, sz_size_t new_capacity, sz_memory_allocator_t *allocator) {

    sz_assert(string && "String can't be NULL.");

    sz_size_t new_space = new_capacity + 1;
    if (new_space <= sz_string_stack_space) return sz_true_k;

    sz_ptr_t string_start;
    sz_size_t string_length;
    sz_size_t string_space;
    sz_bool_t string_is_external;
    sz_string_unpack(string, &string_start, &string_length, &string_space, &string_is_external);
    sz_assert(new_space > string_space && "New space must be larger than current.");

    sz_ptr_t new_start = (sz_ptr_t)allocator->allocate(new_space, allocator->handle);
    if (!new_start) return sz_false_k;

    sz_copy(new_start, string_start, string_length);
    string->external.start = new_start;
    string->external.space = new_space;
    string->external.padding = 0;
    string->external.length = string_length;

    // Deallocate the old string.
    if (string_is_external) allocator->free(string_start, string_space, allocator->handle);
    return sz_true_k;
}

SZ_PUBLIC sz_ptr_t sz_string_expand(sz_string_t *string, sz_size_t offset, sz_size_t added_length,
                                    sz_memory_allocator_t *allocator) {

    sz_assert(string && allocator && "String and allocator can't be NULL.");

    sz_ptr_t string_start;
    sz_size_t string_length;
    sz_size_t string_space;
    sz_bool_t string_is_external;
    sz_string_unpack(string, &string_start, &string_length, &string_space, &string_is_external);

    // The user intended to extend the string.
    offset = sz_min_of_two(offset, string_length);

    // If we are lucky, no memory allocations will be needed.
    if (offset + string_length + added_length < string_space) {
        sz_move(string_start + offset + added_length, string_start + offset, string_length - offset);
        string_start[string_length + added_length] = 0;
        // Even if the string is on the stack, the `+=` won't affect the tail of the string.
        string->external.length += added_length;
    }
    // If we are not lucky, we need to allocate more memory.
    else {
        sz_size_t next_planned_size = sz_max_of_two(SZ_CACHE_LINE_WIDTH, string_space * 2ull);
        sz_size_t min_needed_space = sz_size_bit_ceil(offset + string_length + added_length + 1);
        sz_size_t new_space = sz_max_of_two(min_needed_space, next_planned_size);
        if (!sz_string_reserve(string, new_space - 1, allocator)) return NULL;

        // Copy into the new buffer.
        string_start = string->external.start;
        sz_move(string_start + offset + added_length, string_start + offset, string_length - offset);
        string_start[string_length + added_length] = 0;
        string->external.length = string_length + added_length;
    }

    return string_start;
}

SZ_PUBLIC sz_size_t sz_string_erase(sz_string_t *string, sz_size_t offset, sz_size_t length) {

    sz_assert(string && "String can't be NULL.");

    sz_ptr_t string_start;
    sz_size_t string_length;
    sz_size_t string_space;
    sz_bool_t string_is_external;
    sz_string_unpack(string, &string_start, &string_length, &string_space, &string_is_external);

    // Normalize the offset, it can't be larger than the length.
    offset = sz_min_of_two(offset, string_length);

    // We shouldn't normalize the length, to avoid overflowing on `offset + length >= string_length`,
    // if receiving `length == SZ_SIZE_MAX`. After following expression the `length` will contain
    // exactly the delta between original and final length of this `string`.
    length = sz_min_of_two(length, string_length - offset);

    // There are 2 common cases, that wouldn't even require a `memmove`:
    //      1.  Erasing the entire contents of the string.
    //          In that case `length` argument will be equal or greater than `length` member.
    //      2.  Removing the tail of the string with something like `string.pop_back()` in C++.
    //
    // In both of those, regardless of the location of the string - stack or heap,
    // the erasing is as easy as setting the length to the offset.
    // In every other case, we must `memmove` the tail of the string to the left.
    if (offset + length < string_length)
        sz_move(string_start + offset, string_start + offset + length, string_length - offset - length);

    // The `string->external.length = offset` assignment would discard last characters
    // of the on-the-stack string, but inplace subtraction would work.
    string->external.length -= length;
    string_start[string_length - length] = 0;
    return length;
}

SZ_PUBLIC void sz_string_free(sz_string_t *string, sz_memory_allocator_t *allocator) {
    if (!sz_string_is_on_stack(string))
        allocator->free(string->external.start, string->external.space, allocator->handle);
    sz_string_init(string);
}

SZ_PUBLIC void sz_fill_serial(sz_ptr_t target, sz_size_t length, sz_u8_t value) {
    sz_ptr_t end = target + length;
    // Dealing with short strings, a single sequential pass would be faster.
    // If the size is larger than 2 words, then at least 1 of them will be aligned.
    // But just one aligned word may not be worth SWAR.
    if (length < SZ_SWAR_THRESHOLD)
        while (target != end) *(target++) = value;

    // In case of long strings, skip unaligned bytes, and then fill the rest in 64-bit chunks.
    else {
        sz_u64_t value64 = (sz_u64_t)(value) * 0x0101010101010101ull;
        while ((sz_size_t)target & 7ull) *(target++) = value;
        while (target + 8 <= end) *(sz_u64_t *)target = value64, target += 8;
        while (target != end) *(target++) = value;
    }
}

SZ_PUBLIC void sz_copy_serial(sz_ptr_t target, sz_cptr_t source, sz_size_t length) {
#if SZ_USE_MISALIGNED_LOADS
    while (length >= 8) *(sz_u64_t *)target = *(sz_u64_t *)source, target += 8, source += 8, length -= 8;
#endif
    while (length--) *(target++) = *(source++);
}

SZ_PUBLIC void sz_move_serial(sz_ptr_t target, sz_cptr_t source, sz_size_t length) {
    // Implementing `memmove` is trickier, than `memcpy`, as the ranges may overlap.
    // Existing implementations often have two passes, in normal and reversed order,
    // depending on the relation of `target` and `source` addresses.
    // https://student.cs.uwaterloo.ca/~cs350/common/os161-src-html/doxygen/html/memmove_8c_source.html
    // https://marmota.medium.com/c-language-making-memmove-def8792bb8d5
    //
    // We can use the `memcpy` like left-to-right pass if we know that the `target` is before `source`.
    // Or if we know that they don't intersect! In that case the traversal order is irrelevant,
    // but older CPUs may predict and fetch forward-passes better.
    if (target < source || target >= source + length) {
#if SZ_USE_MISALIGNED_LOADS
        while (length >= 8) *(sz_u64_t *)target = *(sz_u64_t *)source, target += 8, source += 8, length -= 8;
#endif
        while (length--) *(target++) = *(source++);
    }
    else {
        // Jump to the end and walk backwards.
        target += length, source += length;
#if SZ_USE_MISALIGNED_LOADS
        while (length >= 8) *(sz_u64_t *)(target -= 8) = *(sz_u64_t *)(source -= 8), length -= 8;
#endif
        while (length--) *(--target) = *(--source);
    }
}

#pragma endregion

/*
 *  @brief  Serial implementation for strings sequence processing.
 */
#pragma region Serial Implementation for Sequences

SZ_PUBLIC sz_size_t sz_partition(sz_sequence_t *sequence, sz_sequence_predicate_t predicate) {

    sz_size_t matches = 0;
    while (matches != sequence->count && predicate(sequence, sequence->order[matches])) ++matches;

    for (sz_size_t i = matches + 1; i < sequence->count; ++i)
        if (predicate(sequence, sequence->order[i]))
            sz_u64_swap(sequence->order + i, sequence->order + matches), ++matches;

    return matches;
}

SZ_PUBLIC void sz_merge(sz_sequence_t *sequence, sz_size_t partition, sz_sequence_comparator_t less) {

    sz_size_t start_b = partition + 1;

    // If the direct merge is already sorted
    if (!less(sequence, sequence->order[start_b], sequence->order[partition])) return;

    sz_size_t start_a = 0;
    while (start_a <= partition && start_b <= sequence->count) {

        // If element 1 is in right place
        if (!less(sequence, sequence->order[start_b], sequence->order[start_a])) { start_a++; }
        else {
            sz_size_t value = sequence->order[start_b];
            sz_size_t index = start_b;

            // Shift all the elements between element 1
            // element 2, right by 1.
            while (index != start_a) { sequence->order[index] = sequence->order[index - 1], index--; }
            sequence->order[start_a] = value;

            // Update all the pointers
            start_a++;
            partition++;
            start_b++;
        }
    }
}

SZ_PUBLIC void sz_sort_insertion(sz_sequence_t *sequence, sz_sequence_comparator_t less) {
    sz_u64_t *keys = sequence->order;
    sz_size_t keys_count = sequence->count;
    for (sz_size_t i = 1; i < keys_count; i++) {
        sz_u64_t i_key = keys[i];
        sz_size_t j = i;
        for (; j > 0 && less(sequence, i_key, keys[j - 1]); --j) keys[j] = keys[j - 1];
        keys[j] = i_key;
    }
}

SZ_INTERNAL void _sz_sift_down(sz_sequence_t *sequence, sz_sequence_comparator_t less, sz_u64_t *order, sz_size_t start,
                               sz_size_t end) {
    sz_size_t root = start;
    while (2 * root + 1 <= end) {
        sz_size_t child = 2 * root + 1;
        if (child + 1 <= end && less(sequence, order[child], order[child + 1])) { child++; }
        if (!less(sequence, order[root], order[child])) { return; }
        sz_u64_swap(order + root, order + child);
        root = child;
    }
}

SZ_INTERNAL void _sz_heapify(sz_sequence_t *sequence, sz_sequence_comparator_t less, sz_u64_t *order, sz_size_t count) {
    sz_size_t start = (count - 2) / 2;
    while (1) {
        _sz_sift_down(sequence, less, order, start, count - 1);
        if (start == 0) return;
        start--;
    }
}

SZ_INTERNAL void _sz_heapsort(sz_sequence_t *sequence, sz_sequence_comparator_t less, sz_size_t first, sz_size_t last) {
    sz_u64_t *order = sequence->order;
    sz_size_t count = last - first;
    _sz_heapify(sequence, less, order + first, count);
    sz_size_t end = count - 1;
    while (end > 0) {
        sz_u64_swap(order + first, order + first + end);
        end--;
        _sz_sift_down(sequence, less, order + first, 0, end);
    }
}

SZ_INTERNAL void _sz_introsort(sz_sequence_t *sequence, sz_sequence_comparator_t less, sz_size_t first, sz_size_t last,
                               sz_size_t depth) {

    sz_size_t length = last - first;
    switch (length) {
    case 0:
    case 1: return;
    case 2:
        if (less(sequence, sequence->order[first + 1], sequence->order[first]))
            sz_u64_swap(&sequence->order[first], &sequence->order[first + 1]);
        return;
    case 3: {
        sz_u64_t a = sequence->order[first];
        sz_u64_t b = sequence->order[first + 1];
        sz_u64_t c = sequence->order[first + 2];
        if (less(sequence, b, a)) sz_u64_swap(&a, &b);
        if (less(sequence, c, b)) sz_u64_swap(&c, &b);
        if (less(sequence, b, a)) sz_u64_swap(&a, &b);
        sequence->order[first] = a;
        sequence->order[first + 1] = b;
        sequence->order[first + 2] = c;
        return;
    }
    }
    // Until a certain length, the quadratic-complexity insertion-sort is fine
    if (length <= 16) {
        sz_sequence_t sub_seq = *sequence;
        sub_seq.order += first;
        sub_seq.count = length;
        sz_sort_insertion(&sub_seq, less);
        return;
    }

    // Fallback to N-logN-complexity heap-sort
    if (depth == 0) {
        _sz_heapsort(sequence, less, first, last);
        return;
    }

    --depth;

    // Median-of-three logic to choose pivot
    sz_size_t median = first + length / 2;
    if (less(sequence, sequence->order[median], sequence->order[first]))
        sz_u64_swap(&sequence->order[first], &sequence->order[median]);
    if (less(sequence, sequence->order[last - 1], sequence->order[first]))
        sz_u64_swap(&sequence->order[first], &sequence->order[last - 1]);
    if (less(sequence, sequence->order[median], sequence->order[last - 1]))
        sz_u64_swap(&sequence->order[median], &sequence->order[last - 1]);

    // Partition using the median-of-three as the pivot
    sz_u64_t pivot = sequence->order[median];
    sz_size_t left = first;
    sz_size_t right = last - 1;
    while (1) {
        while (less(sequence, sequence->order[left], pivot)) left++;
        while (less(sequence, pivot, sequence->order[right])) right--;
        if (left >= right) break;
        sz_u64_swap(&sequence->order[left], &sequence->order[right]);
        left++;
        right--;
    }

    // Recursively sort the partitions
    _sz_introsort(sequence, less, first, left, depth);
    _sz_introsort(sequence, less, right + 1, last, depth);
}

SZ_PUBLIC void sz_sort_introsort(sz_sequence_t *sequence, sz_sequence_comparator_t less) {
    if (sequence->count == 0) return;
    sz_size_t size_is_not_power_of_two = (sequence->count & (sequence->count - 1)) != 0;
    sz_size_t depth_limit = sz_size_log2i_nonzero(sequence->count) + size_is_not_power_of_two;
    _sz_introsort(sequence, less, 0, sequence->count, depth_limit);
}

SZ_INTERNAL void _sz_sort_recursion( //
    sz_sequence_t *sequence, sz_size_t bit_idx, sz_size_t bit_max, sz_sequence_comparator_t comparator,
    sz_size_t partial_order_length) {

    if (!sequence->count) return;

    // Partition a range of integers according to a specific bit value
    sz_size_t split = 0;
    {
        sz_u64_t mask = (1ull << 63) >> bit_idx;
        while (split != sequence->count && !(sequence->order[split] & mask)) ++split;
        for (sz_size_t i = split + 1; i < sequence->count; ++i)
            if (!(sequence->order[i] & mask)) sz_u64_swap(sequence->order + i, sequence->order + split), ++split;
    }

    // Go down recursively
    if (bit_idx < bit_max) {
        sz_sequence_t a = *sequence;
        a.count = split;
        _sz_sort_recursion(&a, bit_idx + 1, bit_max, comparator, partial_order_length);

        sz_sequence_t b = *sequence;
        b.order += split;
        b.count -= split;
        _sz_sort_recursion(&b, bit_idx + 1, bit_max, comparator, partial_order_length);
    }
    // Reached the end of recursion
    else {
        // Discard the prefixes
        sz_u32_t *order_half_words = (sz_u32_t *)sequence->order;
        for (sz_size_t i = 0; i != sequence->count; ++i) { order_half_words[i * 2 + 1] = 0; }

        sz_sequence_t a = *sequence;
        a.count = split;
        sz_sort_introsort(&a, comparator);

        sz_sequence_t b = *sequence;
        b.order += split;
        b.count -= split;
        sz_sort_introsort(&b, comparator);
    }
}

SZ_INTERNAL sz_bool_t _sz_sort_is_less(sz_sequence_t *sequence, sz_size_t i_key, sz_size_t j_key) {
    sz_cptr_t i_str = sequence->get_start(sequence, i_key);
    sz_cptr_t j_str = sequence->get_start(sequence, j_key);
    sz_size_t i_len = sequence->get_length(sequence, i_key);
    sz_size_t j_len = sequence->get_length(sequence, j_key);
    return (sz_bool_t)(sz_order_serial(i_str, i_len, j_str, j_len) == sz_less_k);
}

SZ_PUBLIC void sz_sort_partial(sz_sequence_t *sequence, sz_size_t partial_order_length) {

    // Export up to 4 bytes into the `sequence` bits themselves
    for (sz_size_t i = 0; i != sequence->count; ++i) {
        sz_cptr_t begin = sequence->get_start(sequence, sequence->order[i]);
        sz_size_t length = sequence->get_length(sequence, sequence->order[i]);
        length = length > 4ull ? 4ull : length;
        sz_ptr_t prefix = (sz_ptr_t)&sequence->order[i];
        for (sz_size_t j = 0; j != length; ++j) prefix[7 - j] = begin[j];
    }

    // Perform optionally-parallel radix sort on them
    _sz_sort_recursion(sequence, 0, 32, (sz_sequence_comparator_t)_sz_sort_is_less, partial_order_length);
}

SZ_PUBLIC void sz_sort(sz_sequence_t *sequence) { sz_sort_partial(sequence, sequence->count); }

#pragma endregion

/*
 *  @brief  AVX2 implementation of the string search algorithms.
 *          Very minimalistic, but still faster than the serial implementation.
 */
#pragma region AVX2 Implementation

#if SZ_USE_X86_AVX2
#include <x86intrin.h>

/**
 *  @brief  Helper structure to simplify work with 256-bit registers.
 */
typedef union sz_u256_vec_t {
    __m256i ymm;
    __m128i xmms[2];
    sz_u64_t u64s[4];
    sz_u32_t u32s[8];
    sz_u16_t u16s[16];
    sz_u8_t u8s[32];
} sz_u256_vec_t;

SZ_PUBLIC void sz_fill_avx2(sz_ptr_t target, sz_size_t length, sz_u8_t value) {
    for (; length >= 32; target += 32, length -= 32) _mm256_storeu_si256((__m256i *)target, _mm256_set1_epi8(value));
    return sz_fill_serial(target, length, value);
}

SZ_PUBLIC void sz_copy_avx2(sz_ptr_t target, sz_cptr_t source, sz_size_t length) {
    for (; length >= 32; target += 32, source += 32, length -= 32)
        _mm256_storeu_si256((__m256i *)target, _mm256_lddqu_si256((__m256i const *)source));
    return sz_copy_serial(target, source, length);
}

SZ_PUBLIC void sz_move_avx2(sz_ptr_t target, sz_cptr_t source, sz_size_t length) {
    if (target < source || target >= source + length) {
        for (; length >= 32; target += 32, source += 32, length -= 32)
            _mm256_storeu_si256((__m256i *)target, _mm256_lddqu_si256((__m256i const *)source));
        while (length--) *(target++) = *(source++);
    }
    else {
        // Jump to the end and walk backwards.
        for (target += length, source += length; length >= 32; length -= 32)
            _mm256_storeu_si256((__m256i *)(target -= 32), _mm256_lddqu_si256((__m256i const *)(source -= 32)));
        while (length--) *(--target) = *(--source);
    }
}

SZ_PUBLIC sz_cptr_t sz_find_byte_avx2(sz_cptr_t h, sz_size_t h_length, sz_cptr_t n) {
    int mask;
    sz_u256_vec_t h_vec, n_vec;
    n_vec.ymm = _mm256_set1_epi8(n[0]);

    while (h_length >= 32) {
        h_vec.ymm = _mm256_lddqu_si256((__m256i const *)h);
        mask = _mm256_movemask_epi8(_mm256_cmpeq_epi8(h_vec.ymm, n_vec.ymm));
        if (mask) return h + sz_u32_ctz(mask);
        h += 32, h_length -= 32;
    }

    return sz_find_byte_serial(h, h_length, n);
}

SZ_PUBLIC sz_cptr_t sz_find_last_byte_avx2(sz_cptr_t h, sz_size_t h_length, sz_cptr_t n) {
    int mask;
    sz_u256_vec_t h_vec, n_vec;
    n_vec.ymm = _mm256_set1_epi8(n[0]);

    while (h_length >= 32) {
        h_vec.ymm = _mm256_lddqu_si256((__m256i const *)(h + h_length - 32));
        mask = _mm256_cmpeq_epi8_mask(h_vec.ymm, n_vec.ymm);
        if (mask) return h + h_length - 1 - sz_u32_clz(mask);
        h_length -= 32;
    }

    return sz_find_last_byte_serial(h, h_length, n);
}

SZ_PUBLIC sz_cptr_t sz_find_avx2(sz_cptr_t h, sz_size_t h_length, sz_cptr_t n, sz_size_t n_length) {
    if (n_length == 1) return sz_find_byte_avx2(h, h_length, n);

    int matches;
    sz_u256_vec_t h_first_vec, h_mid_vec, h_last_vec, n_first_vec, n_mid_vec, n_last_vec;
    n_first_vec.ymm = _mm256_set1_epi8(n[0]);
    n_mid_vec.ymm = _mm256_set1_epi8(n[n_length / 2]);
    n_last_vec.ymm = _mm256_set1_epi8(n[n_length - 1]);

    for (; h_length >= n_length + 32; h += 32, h_length -= 32) {
        h_first_vec.ymm = _mm256_lddqu_si256((__m256i const *)(h));
        h_mid_vec.ymm = _mm256_lddqu_si256((__m256i const *)(h + n_length / 2));
        h_last_vec.ymm = _mm256_lddqu_si256((__m256i const *)(h + n_length - 1));
        matches = _mm256_movemask_epi8(_mm256_cmpeq_epi8(h_first_vec.ymm, n_first_vec.ymm)) &
                  _mm256_movemask_epi8(_mm256_cmpeq_epi8(h_mid_vec.ymm, n_mid_vec.ymm)) &
                  _mm256_movemask_epi8(_mm256_cmpeq_epi8(h_last_vec.ymm, n_last_vec.ymm));
        while (matches) {
            int potential_offset = sz_u32_ctz(matches);
            if (sz_equal(h + potential_offset + 1, n + 1, n_length - 2)) return h + potential_offset;
            matches &= matches - 1;
        }
    }

    return sz_find_serial(h, h_length, n, n_length);
}

SZ_PUBLIC sz_cptr_t sz_find_last_avx2(sz_cptr_t h, sz_size_t h_length, sz_cptr_t n, sz_size_t n_length) {
    if (n_length == 1) return sz_find_last_byte_avx2(h, h_length, n);

    int matches;
    sz_u256_vec_t h_first_vec, h_mid_vec, h_last_vec, n_first_vec, n_mid_vec, n_last_vec;
    n_first_vec.ymm = _mm256_set1_epi8(n[0]);
    n_mid_vec.ymm = _mm256_set1_epi8(n[n_length / 2]);
    n_last_vec.ymm = _mm256_set1_epi8(n[n_length - 1]);

    for (; h_length >= n_length + 32; h_length -= 32) {
        h_first_vec.ymm = _mm256_lddqu_si256((__m256i const *)(h + h_length - n_length - 32 + 1));
        h_mid_vec.ymm = _mm256_lddqu_si256((__m256i const *)(h + h_length - n_length - 32 + 1 + n_length / 2));
        h_last_vec.ymm = _mm256_lddqu_si256((__m256i const *)(h + h_length - 32));
        matches = _mm256_movemask_epi8(_mm256_cmpeq_epi8(h_first_vec.ymm, n_first_vec.ymm)) &
                  _mm256_movemask_epi8(_mm256_cmpeq_epi8(h_mid_vec.ymm, n_mid_vec.ymm)) &
                  _mm256_movemask_epi8(_mm256_cmpeq_epi8(h_last_vec.ymm, n_last_vec.ymm));
        while (matches) {
            int potential_offset = sz_u32_clz(matches);
            if (sz_equal(h + h_length - n_length - potential_offset + 1, n + 1, n_length - 2))
                return h + h_length - n_length - potential_offset;
            matches &= ~(1 << (31 - potential_offset));
        }
    }

    return sz_find_last_serial(h, h_length, n, n_length);
}

#endif
#pragma endregion

/*
 *  @brief  AVX-512 implementation of the string search algorithms.
 *
 *  Different subsets of AVX-512 were introduced in different years:
 *  * 2017 SkyLake: F, CD, ER, PF, VL, DQ, BW
 *  * 2018 CannonLake: IFMA, VBMI
 *  * 2019 IceLake: VPOPCNTDQ, VNNI, VBMI2, BITALG, GFNI, VPCLMULQDQ, VAES
 *  * 2020 TigerLake: VP2INTERSECT
 */
#pragma region AVX-512 Implementation

#if SZ_USE_X86_AVX512
#include <x86intrin.h>

/**
 *  @brief  Helper structure to simplify work with 512-bit registers.
 */
typedef union sz_u512_vec_t {
    __m512i zmm;
    __m256i ymms[2];
    __m128i xmms[4];
    sz_u64_t u64s[8];
    sz_u32_t u32s[16];
    sz_u16_t u16s[32];
    sz_u8_t u8s[64];
} sz_u512_vec_t;

SZ_INTERNAL __mmask64 sz_u64_clamp_mask_until(sz_size_t n) {
    // The simplest approach to compute this if we know that `n` is blow or equal 64:
    //      return (1ull << n) - 1;
    // A slightly more complex approach, if we don't know that `n` is under 64:
    return _bzhi_u64(0xFFFFFFFFFFFFFFFF, n < 64 ? n : 64);
}

SZ_INTERNAL __mmask64 sz_u64_mask_until(sz_size_t n) {
    // The simplest approach to compute this if we know that `n` is blow or equal 64:
    //      return (1ull << n) - 1;
    // A slightly more complex approach, if we don't know that `n` is under 64:
    return _bzhi_u64(0xFFFFFFFFFFFFFFFF, n);
}

/**
 *  @brief  Variation of AVX-512 relative order check for different length strings.
 */
SZ_PUBLIC sz_ordering_t sz_order_avx512(sz_cptr_t a, sz_size_t a_length, sz_cptr_t b, sz_size_t b_length) {
    sz_ordering_t ordering_lookup[2] = {sz_greater_k, sz_less_k};
    sz_u512_vec_t a_vec, b_vec;
    __mmask64 a_mask, b_mask, mask_not_equal;

    // The rare case, when both string are very long.
    while ((a_length >= 64) & (b_length >= 64)) {
        a_vec.zmm = _mm512_loadu_epi8(a);
        b_vec.zmm = _mm512_loadu_epi8(b);
        mask_not_equal = _mm512_cmpneq_epi8_mask(a_vec.zmm, b_vec.zmm);
        if (mask_not_equal != 0) {
            int first_diff = _tzcnt_u64(mask_not_equal);
            char a_char = a[first_diff];
            char b_char = b[first_diff];
            return ordering_lookup[a_char < b_char];
        }
        a += 64, b += 64, a_length -= 64, b_length -= 64;
    }

    // In most common scenarios at least one of the strings is under 64 bytes.
    if (a_length | b_length) {
        a_mask = sz_u64_clamp_mask_until(a_length);
        b_mask = sz_u64_clamp_mask_until(b_length);
        a_vec.zmm = _mm512_maskz_loadu_epi8(a_mask, a);
        b_vec.zmm = _mm512_maskz_loadu_epi8(b_mask, b);
        // The AVX-512 `_mm512_mask_cmpneq_epi8_mask` intrinsics are generally handy in such environments.
        // They, however, have latency 3 on most modern CPUs. Using AVX2: `_mm256_cmpeq_epi8` would have
        // been cheaper, if we didn't have to apply `_mm256_movemask_epi8` afterwards.
        mask_not_equal = _mm512_cmpneq_epi8_mask(a_vec.zmm, b_vec.zmm);
        if (mask_not_equal != 0) {
            int first_diff = _tzcnt_u64(mask_not_equal);
            char a_char = a[first_diff];
            char b_char = b[first_diff];
            return ordering_lookup[a_char < b_char];
        }
        else
            // From logic perspective, the hardest cases are "abc\0" and "abc".
            // The result must be `sz_greater_k`, as the latter is shorter.
            return a_length != b_length ? ordering_lookup[a_length < b_length] : sz_equal_k;
    }
    else
        return sz_equal_k;
}

/**
 *  @brief  Variation of AVX-512 equality check between equivalent length strings.
 */
SZ_PUBLIC sz_bool_t sz_equal_avx512(sz_cptr_t a, sz_cptr_t b, sz_size_t length) {
    __mmask64 mask;
    sz_u512_vec_t a_vec, b_vec;

    while (length >= 64) {
        a_vec.zmm = _mm512_loadu_epi8(a);
        b_vec.zmm = _mm512_loadu_epi8(b);
        mask = _mm512_cmpneq_epi8_mask(a_vec.zmm, b_vec.zmm);
        if (mask != 0) return sz_false_k;
        a += 64, b += 64, length -= 64;
    }

    if (length) {
        mask = sz_u64_mask_until(length);
        a_vec.zmm = _mm512_maskz_loadu_epi8(mask, a);
        b_vec.zmm = _mm512_maskz_loadu_epi8(mask, b);
        // Reuse the same `mask` variable to find the bit that doesn't match
        mask = _mm512_mask_cmpneq_epi8_mask(mask, a_vec.zmm, b_vec.zmm);
        return (sz_bool_t)(mask == 0);
    }
    else
        return sz_true_k;
}

SZ_PUBLIC void sz_fill_avx512(sz_ptr_t target, sz_size_t length, sz_u8_t value) {
    for (; length >= 64; target += 64, length -= 64) _mm512_storeu_epi8(target, _mm512_set1_epi8(value));
    // At this point the length is guaranteed to be under 64.
    _mm512_mask_storeu_epi8(target, sz_u64_mask_until(length), _mm512_set1_epi8(value));
}

SZ_PUBLIC void sz_copy_avx512(sz_ptr_t target, sz_cptr_t source, sz_size_t length) {
    for (; length >= 64; target += 64, source += 64, length -= 64)
        _mm512_storeu_epi8(target, _mm512_loadu_epi8(source));
    // At this point the length is guaranteed to be under 64.
    __mmask64 mask = sz_u64_mask_until(length);
    _mm512_mask_storeu_epi8(target, mask, _mm512_maskz_loadu_epi8(mask, source));
}

SZ_PUBLIC void sz_move_avx512(sz_ptr_t target, sz_cptr_t source, sz_size_t length) {
    if (target < source || target >= source + length) {
        for (; length >= 64; target += 64, source += 64, length -= 64)
            _mm512_storeu_epi8(target, _mm512_loadu_epi8(source));
        // At this point the length is guaranteed to be under 64.
        __mmask64 mask = sz_u64_mask_until(length);
        _mm512_mask_storeu_epi8(target, mask, _mm512_maskz_loadu_epi8(mask, source));
    }
    else {
        // Jump to the end and walk backwards.
        for (target += length, source += length; length >= 64; length -= 64)
            _mm512_storeu_epi8(target -= 64, _mm512_loadu_epi8(source -= 64));
        // At this point the length is guaranteed to be under 64.
        __mmask64 mask = sz_u64_mask_until(length);
        _mm512_mask_storeu_epi8(target - length, mask, _mm512_maskz_loadu_epi8(mask, source - length));
    }
}

SZ_PUBLIC sz_cptr_t sz_find_byte_avx512(sz_cptr_t h, sz_size_t h_length, sz_cptr_t n) {
    __mmask64 mask;
    sz_u512_vec_t h_vec, n_vec;
    n_vec.zmm = _mm512_set1_epi8(n[0]);

    while (h_length >= 64) {
        h_vec.zmm = _mm512_loadu_epi8(h);
        mask = _mm512_cmpeq_epi8_mask(h_vec.zmm, n_vec.zmm);
        if (mask) return h + sz_u64_ctz(mask);
        h += 64, h_length -= 64;
    }

    if (h_length) {
        mask = sz_u64_mask_until(h_length);
        h_vec.zmm = _mm512_maskz_loadu_epi8(mask, h);
        // Reuse the same `mask` variable to find the bit that doesn't match
        mask = _mm512_mask_cmpeq_epu8_mask(mask, h_vec.zmm, n_vec.zmm);
        if (mask) return h + sz_u64_ctz(mask);
    }

    return NULL;
}

/**
 *  @brief  Variation of AVX-512 exact search for patterns up to 2 bytes included.
 */
SZ_INTERNAL sz_cptr_t sz_find_2byte_avx512(sz_cptr_t h, sz_size_t h_length, sz_cptr_t n) {

    // A simpler approach would ahve been to use two separate registers for
    // different characters of the needle, but that would use more registers.
    __mmask64 mask;
    __mmask32 matches0, matches1;
    sz_u512_vec_t h0_vec, h1_vec, n_vec;
    n_vec.zmm = _mm512_set1_epi16(sz_u16_load(n).u16);

    while (h_length >= 65) {
        h0_vec.zmm = _mm512_loadu_epi8(h);
        h1_vec.zmm = _mm512_loadu_epi8(h + 1);
        matches0 = _mm512_cmpeq_epi16_mask(h0_vec.zmm, n_vec.zmm);
        matches1 = _mm512_cmpeq_epi16_mask(h1_vec.zmm, n_vec.zmm);
        // https://lemire.me/blog/2018/01/08/how-fast-can-you-bit-interleave-32-bit-integers/
        if (matches0 | matches1)
            return h + sz_u64_ctz(_pdep_u64(matches0, 0x5555555555555555ull) | //
                                  _pdep_u64(matches1, 0xAAAAAAAAAAAAAAAAull));
        h += 64, h_length -= 64;
    }

    if (h_length >= 2) {
        mask = sz_u64_mask_until(h_length);
        h0_vec.zmm = _mm512_maskz_loadu_epi8(mask, h);
        h1_vec.zmm = _mm512_maskz_loadu_epi8(mask >> 1, h + 1);
        matches0 = _mm512_mask_cmpeq_epi16_mask(mask, h0_vec.zmm, n_vec.zmm);
        matches1 = _mm512_mask_cmpeq_epi16_mask(mask, h1_vec.zmm, n_vec.zmm);
        if (matches0 | matches1)
            return h + sz_u64_ctz(_pdep_u64(matches0, 0x5555555555555555ull) | //
                                  _pdep_u64(matches1, 0xAAAAAAAAAAAAAAAAull));
    }

    return NULL;
}

/**
 *  @brief  Variation of AVX-512 exact search for patterns up to 4 bytes included.
 */
SZ_INTERNAL sz_cptr_t sz_find_4byte_avx512(sz_cptr_t h, sz_size_t h_length, sz_cptr_t n) {

    __mmask64 mask;
    __mmask16 matches0, matches1, matches2, matches3;
    sz_u512_vec_t h0_vec, h1_vec, h2_vec, h3_vec, n_vec;
    n_vec.zmm = _mm512_set1_epi32(sz_u32_load(n).u32);

    while (h_length >= 64) {
        h0_vec.zmm = _mm512_loadu_epi8(h + 0);
        h1_vec.zmm = _mm512_loadu_epi8(h + 1);
        h2_vec.zmm = _mm512_loadu_epi8(h + 2);
        h3_vec.zmm = _mm512_loadu_epi8(h + 3);
        matches0 = _mm512_cmpeq_epi32_mask(h0_vec.zmm, n_vec.zmm);
        matches1 = _mm512_cmpeq_epi32_mask(h1_vec.zmm, n_vec.zmm);
        matches2 = _mm512_cmpeq_epi32_mask(h2_vec.zmm, n_vec.zmm);
        matches3 = _mm512_cmpeq_epi32_mask(h3_vec.zmm, n_vec.zmm);
        if (matches0 | matches1 | matches2 | matches3)
            return h + sz_u64_ctz(_pdep_u64(matches0, 0x1111111111111111) | //
                                  _pdep_u64(matches1, 0x2222222222222222) | //
                                  _pdep_u64(matches2, 0x4444444444444444) | //
                                  _pdep_u64(matches3, 0x8888888888888888));
        h += 64, h_length -= 64;
    }

    if (h_length >= 4) {
        mask = sz_u64_mask_until(h_length);
        h0_vec.zmm = _mm512_maskz_loadu_epi8(mask >> 0, h + 0);
        h1_vec.zmm = _mm512_maskz_loadu_epi8(mask >> 1, h + 1);
        h2_vec.zmm = _mm512_maskz_loadu_epi8(mask >> 2, h + 2);
        h3_vec.zmm = _mm512_maskz_loadu_epi8(mask >> 3, h + 3);
        matches0 = _mm512_mask_cmpeq_epi32_mask(mask, h0_vec.zmm, n_vec.zmm);
        matches1 = _mm512_mask_cmpeq_epi32_mask(mask, h1_vec.zmm, n_vec.zmm);
        matches2 = _mm512_mask_cmpeq_epi32_mask(mask, h2_vec.zmm, n_vec.zmm);
        matches3 = _mm512_mask_cmpeq_epi32_mask(mask, h3_vec.zmm, n_vec.zmm);
        if (matches0 | matches1 | matches2 | matches3)
            return h + sz_u64_ctz(_pdep_u64(matches0, 0x1111111111111111ull) | //
                                  _pdep_u64(matches1, 0x2222222222222222ull) | //
                                  _pdep_u64(matches2, 0x4444444444444444ull) | //
                                  _pdep_u64(matches3, 0x8888888888888888ull));
    }

    return NULL;
}

/**
 *  @brief  Variation of AVX-512 exact search for patterns up to 66 bytes included.
 */
SZ_INTERNAL sz_cptr_t sz_find_under66byte_avx512(sz_cptr_t h, sz_size_t h_length, sz_cptr_t n, sz_size_t n_length) {

    __mmask64 matches;
    __mmask64 mask, n_length_body_mask = sz_u64_mask_until(n_length - 2);
    sz_u512_vec_t h_first_vec, h_mid_vec, h_last_vec, h_body_vec, n_first_vec, n_mid_vec, n_last_vec, n_body_vec;
    n_first_vec.zmm = _mm512_set1_epi8(n[0]);
    n_mid_vec.zmm = _mm512_set1_epi8(n[n_length / 2]);
    n_last_vec.zmm = _mm512_set1_epi8(n[n_length - 1]);
    n_body_vec.zmm = _mm512_maskz_loadu_epi8(n_length_body_mask, n + 1);

    while (h_length >= n_length + 64) {
        h_first_vec.zmm = _mm512_loadu_epi8(h);
        h_mid_vec.zmm = _mm512_loadu_epi8(h + n_length / 2);
        h_last_vec.zmm = _mm512_loadu_epi8(h + n_length - 1);
        matches = _mm512_cmpeq_epi8_mask(h_first_vec.zmm, n_first_vec.zmm) &
                  _mm512_cmpeq_epi8_mask(h_mid_vec.zmm, n_mid_vec.zmm) &
                  _mm512_cmpeq_epi8_mask(h_last_vec.zmm, n_last_vec.zmm);
        if (matches) {
            int potential_offset = sz_u64_ctz(matches);
            h_body_vec.zmm = _mm512_maskz_loadu_epi8(n_length_body_mask, h + potential_offset + 1);
            if (!_mm512_cmpneq_epi8_mask(h_body_vec.zmm, n_body_vec.zmm)) return h + potential_offset;
            h += potential_offset + 1, h_length -= potential_offset + 1;
        }
        else { h += 64, h_length -= 64; }
    }

    while (h_length >= n_length) {
        mask = sz_u64_mask_until(h_length - n_length + 1);
        h_first_vec.zmm = _mm512_maskz_loadu_epi8(mask, h);
        h_mid_vec.zmm = _mm512_maskz_loadu_epi8(mask, h + n_length / 2);
        h_last_vec.zmm = _mm512_maskz_loadu_epi8(mask, h + n_length - 1);
        matches = _mm512_mask_cmpeq_epi8_mask(mask, h_first_vec.zmm, n_first_vec.zmm) &
                  _mm512_mask_cmpeq_epi8_mask(mask, h_mid_vec.zmm, n_mid_vec.zmm) &
                  _mm512_mask_cmpeq_epi8_mask(mask, h_last_vec.zmm, n_last_vec.zmm);
        if (matches) {
            int potential_offset = sz_u64_ctz(matches);
            h_body_vec.zmm = _mm512_maskz_loadu_epi8(n_length_body_mask, h + potential_offset + 1);
            if (!_mm512_cmpneq_epi8_mask(h_body_vec.zmm, n_body_vec.zmm)) return h + potential_offset;
            h += potential_offset + 1, h_length -= potential_offset + 1;
        }
        else { break; }
    }

    return NULL;
}

/**
 *  @brief  Variation of AVX-512 exact search for patterns longer than 66 bytes.
 */
SZ_INTERNAL sz_cptr_t sz_find_over66byte_avx512(sz_cptr_t h, sz_size_t h_length, sz_cptr_t n, sz_size_t n_length) {

    __mmask64 mask;
    __mmask64 matches;
    sz_u512_vec_t h_first_vec, h_mid_vec, h_last_vec, n_first_vec, n_mid_vec, n_last_vec;
    n_first_vec.zmm = _mm512_set1_epi8(n[0]);
    n_mid_vec.zmm = _mm512_set1_epi8(n[n_length / 2]);
    n_last_vec.zmm = _mm512_set1_epi8(n[n_length - 1]);

    while (h_length >= n_length + 64) {
        h_first_vec.zmm = _mm512_loadu_epi8(h);
        h_mid_vec.zmm = _mm512_loadu_epi8(h + n_length / 2);
        h_last_vec.zmm = _mm512_loadu_epi8(h + n_length - 1);
        matches = _mm512_cmpeq_epi8_mask(h_first_vec.zmm, n_first_vec.zmm) &
                  _mm512_cmpeq_epi8_mask(h_mid_vec.zmm, n_mid_vec.zmm) &
                  _mm512_cmpeq_epi8_mask(h_last_vec.zmm, n_last_vec.zmm);
        if (matches) {
            int potential_offset = sz_u64_ctz(matches);
            if (sz_equal_avx512(h + potential_offset + 1, n + 1, n_length - 2)) return h + potential_offset;
            h += potential_offset + 1, h_length -= potential_offset + 1;
        }
        else { h += 64, h_length -= 64; }
    }

    while (h_length >= n_length) {
        mask = sz_u64_mask_until(h_length - n_length + 1);
        h_first_vec.zmm = _mm512_maskz_loadu_epi8(mask, h);
        h_mid_vec.zmm = _mm512_maskz_loadu_epi8(mask, h + n_length / 2);
        h_last_vec.zmm = _mm512_maskz_loadu_epi8(mask, h + n_length - 1);
        matches = _mm512_mask_cmpeq_epi8_mask(mask, h_first_vec.zmm, n_first_vec.zmm) &
                  _mm512_mask_cmpeq_epi8_mask(mask, h_mid_vec.zmm, n_mid_vec.zmm) &
                  _mm512_mask_cmpeq_epi8_mask(mask, h_last_vec.zmm, n_last_vec.zmm);
        if (matches) {
            int potential_offset = sz_u64_ctz(matches);
            if (sz_equal_avx512(h + potential_offset + 1, n + 1, n_length - 2)) return h + potential_offset;
            h += potential_offset + 1, h_length -= potential_offset + 1;
        }
        else { break; }
    }

    return NULL;
}

SZ_PUBLIC sz_cptr_t sz_find_avx512(sz_cptr_t h, sz_size_t h_length, sz_cptr_t n, sz_size_t n_length) {

    // This almost never fires, but it's better to be safe than sorry.
    if (h_length < n_length || !n_length) return NULL;

    sz_find_t backends[] = {
        // For very short strings brute-force SWAR makes sense.
        (sz_find_t)sz_find_byte_avx512,
        (sz_find_t)sz_find_2byte_avx512,
        (sz_find_t)sz_find_under66byte_avx512,
        (sz_find_t)sz_find_4byte_avx512,
        // For longer needles we use a Two-Way heuristic with a follow-up check in-between.
        (sz_find_t)sz_find_under66byte_avx512,
        (sz_find_t)sz_find_over66byte_avx512,
    };

    return backends[
        // For very short strings brute-force SWAR makes sense.
        (n_length > 1) + (n_length > 2) + (n_length > 3) +
        // For longer needles we use a Two-Way heuristic with a follow-up check in-between.
        (n_length > 4) + (n_length > 66)](h, h_length, n, n_length);
}

SZ_PUBLIC sz_cptr_t sz_find_last_byte_avx512(sz_cptr_t h, sz_size_t h_length, sz_cptr_t n) {
    __mmask64 mask;
    sz_u512_vec_t h_vec, n_vec;
    n_vec.zmm = _mm512_set1_epi8(n[0]);

    while (h_length >= 64) {
        h_vec.zmm = _mm512_loadu_epi8(h + h_length - 64);
        mask = _mm512_cmpeq_epi8_mask(h_vec.zmm, n_vec.zmm);
        int potential_offset = sz_u64_clz(mask);
        if (mask) return h + h_length - 1 - potential_offset;
        h_length -= 64;
    }

    if (h_length) {
        mask = sz_u64_mask_until(h_length);
        h_vec.zmm = _mm512_maskz_loadu_epi8(mask, h);
        // Reuse the same `mask` variable to find the bit that doesn't match
        mask = _mm512_mask_cmpeq_epu8_mask(mask, h_vec.zmm, n_vec.zmm);
        int potential_offset = sz_u64_clz(mask);
        if (mask) return h + 64 - potential_offset - 1;
    }

    return NULL;
}

/**
 *  @brief  Variation of AVX-512 reverse-order exact search for patterns up to 66 bytes included.
 */
SZ_INTERNAL sz_cptr_t sz_find_last_under66byte_avx512(sz_cptr_t h, sz_size_t h_length, sz_cptr_t n,
                                                      sz_size_t n_length) {

    __mmask64 mask, n_length_body_mask = sz_u64_mask_until(n_length - 2);
    __mmask64 matches;
    sz_u512_vec_t h_first_vec, h_mid_vec, h_last_vec, h_body_vec, n_first_vec, n_mid_vec, n_last_vec, n_body_vec;
    n_first_vec.zmm = _mm512_set1_epi8(n[0]);
    n_mid_vec.zmm = _mm512_set1_epi8(n[n_length / 2]);
    n_last_vec.zmm = _mm512_set1_epi8(n[n_length - 1]);
    n_body_vec.zmm = _mm512_maskz_loadu_epi8(n_length_body_mask, n + 1);

    while (h_length >= n_length + 64) {

        h_first_vec.zmm = _mm512_loadu_epi8(h + h_length - n_length - 64 + 1);
        h_mid_vec.zmm = _mm512_loadu_epi8(h + h_length - n_length - 64 + 1 + n_length / 2);
        h_last_vec.zmm = _mm512_loadu_epi8(h + h_length - 64);
        matches = _mm512_cmpeq_epi8_mask(h_first_vec.zmm, n_first_vec.zmm) &
                  _mm512_cmpeq_epi8_mask(h_mid_vec.zmm, n_mid_vec.zmm) &
                  _mm512_cmpeq_epi8_mask(h_last_vec.zmm, n_last_vec.zmm);
        if (matches) {
            int potential_offset = sz_u64_clz(matches);
            h_body_vec.zmm =
                _mm512_maskz_loadu_epi8(n_length_body_mask, h + h_length - n_length - potential_offset + 1);
            if (!_mm512_cmpneq_epi8_mask(h_body_vec.zmm, n_body_vec.zmm))
                return h + h_length - n_length - potential_offset;
            h_length -= potential_offset + 1;
        }
        else { h_length -= 64; }
    }

    while (h_length >= n_length) {
        mask = sz_u64_mask_until(h_length - n_length + 1);
        h_first_vec.zmm = _mm512_maskz_loadu_epi8(mask, h);
        h_mid_vec.zmm = _mm512_maskz_loadu_epi8(mask, h + n_length / 2);
        h_last_vec.zmm = _mm512_maskz_loadu_epi8(mask, h + n_length - 1);
        matches = _mm512_mask_cmpeq_epi8_mask(mask, h_first_vec.zmm, n_first_vec.zmm) &
                  _mm512_mask_cmpeq_epi8_mask(mask, h_mid_vec.zmm, n_mid_vec.zmm) &
                  _mm512_mask_cmpeq_epi8_mask(mask, h_last_vec.zmm, n_last_vec.zmm);
        if (matches) {
            int potential_offset = sz_u64_clz(matches);
            h_body_vec.zmm = _mm512_maskz_loadu_epi8(n_length_body_mask, h + 64 - potential_offset);
            if (!_mm512_cmpneq_epi8_mask(h_body_vec.zmm, n_body_vec.zmm)) return h + 64 - potential_offset - 1;
            h_length = 64 - potential_offset - 1;
        }
        else { break; }
    }

    return NULL;
}

/**
 *  @brief  Variation of AVX-512 exact search for patterns longer than 66 bytes.
 */
SZ_INTERNAL sz_cptr_t sz_find_last_over66byte_avx512(sz_cptr_t h, sz_size_t h_length, sz_cptr_t n, sz_size_t n_length) {

    __mmask64 mask;
    __mmask64 matches;
    sz_u512_vec_t h_first_vec, h_mid_vec, h_last_vec, n_first_vec, n_mid_vec, n_last_vec;
    n_first_vec.zmm = _mm512_set1_epi8(n[0]);
    n_mid_vec.zmm = _mm512_set1_epi8(n[n_length / 2]);
    n_last_vec.zmm = _mm512_set1_epi8(n[n_length - 1]);

    while (h_length >= n_length + 64) {
        h_first_vec.zmm = _mm512_loadu_epi8(h + h_length - n_length - 64 + 1);
        h_mid_vec.zmm = _mm512_loadu_epi8(h + h_length - n_length - 64 + 1 + n_length / 2);
        h_last_vec.zmm = _mm512_loadu_epi8(h + h_length - 64);
        matches = _mm512_cmpeq_epi8_mask(h_first_vec.zmm, n_first_vec.zmm) &
                  _mm512_cmpeq_epi8_mask(h_mid_vec.zmm, n_mid_vec.zmm) &
                  _mm512_cmpeq_epi8_mask(h_last_vec.zmm, n_last_vec.zmm);
        if (matches) {
            int potential_offset = sz_u64_clz(matches);
            if (sz_equal_avx512(h + h_length - n_length - potential_offset + 1, n + 1, n_length - 2))
                return h + h_length - n_length - potential_offset;
            h_length -= potential_offset + 1;
        }
        else { h_length -= 64; }
    }

    while (h_length >= n_length) {
        mask = sz_u64_mask_until(h_length - n_length + 1);
        h_first_vec.zmm = _mm512_maskz_loadu_epi8(mask, h);
        h_mid_vec.zmm = _mm512_maskz_loadu_epi8(mask, h + n_length / 2);
        h_last_vec.zmm = _mm512_maskz_loadu_epi8(mask, h + n_length - 1);
        matches = _mm512_mask_cmpeq_epi8_mask(mask, h_first_vec.zmm, n_first_vec.zmm) &
                  _mm512_mask_cmpeq_epi8_mask(mask, h_mid_vec.zmm, n_mid_vec.zmm) &
                  _mm512_mask_cmpeq_epi8_mask(mask, h_last_vec.zmm, n_last_vec.zmm);
        if (matches) {
            int potential_offset = sz_u64_clz(matches);
            if (sz_equal_avx512(h + 64 - potential_offset, n + 1, n_length - 2)) return h + 64 - potential_offset - 1;
            h_length = 64 - potential_offset - 1;
        }
        else { break; };
    }

    return NULL;
}

SZ_PUBLIC sz_cptr_t sz_find_last_avx512(sz_cptr_t h, sz_size_t h_length, sz_cptr_t n, sz_size_t n_length) {

    // This almost never fires, but it's better to be safe than sorry.
    if (h_length < n_length || !n_length) return NULL;

    sz_find_t backends[] = {
        // For very short strings brute-force SWAR makes sense.
        (sz_find_t)sz_find_last_byte_avx512,
        // For longer needles we use a Two-Way heuristic with a follow-up check in-between.
        (sz_find_t)sz_find_last_under66byte_avx512,
        (sz_find_t)sz_find_last_over66byte_avx512,
    };

    return backends[
        // For very short strings brute-force SWAR makes sense.
        0 +
        // For longer needles we use a Two-Way heuristic with a follow-up check in-between.
        (n_length > 1) + (n_length > 66)](h, h_length, n, n_length);
}

SZ_PUBLIC sz_cptr_t sz_find_from_set_avx512(sz_cptr_t text, sz_size_t length, sz_u8_set_t const *filter) {

    sz_size_t load_length;
    __mmask32 load_mask, matches_mask;
    // To store the set in the register we need just 256 bits, but the `VPERMB` instruction
    // we are going to invoke is surprisingly cheaper on ZMM registers.
    sz_u512_vec_t text_vec, filter_vec;
    filter_vec.ymms[0] = _mm256_loadu_epi64(&filter->_u64s[0]);

    // We are going to view the `filter` at 8-bit word granularity.
    sz_u512_vec_t filter_slice_offsets_vec;
    sz_u512_vec_t filter_slice_vec;
    sz_u512_vec_t offset_within_slice_vec;
    sz_u512_vec_t mask_in_filter_slice_vec;
    sz_u512_vec_t matches_vec;

    while (length) {
        // For every byte:
        // 1. Find corresponding word in a set.
        // 2. Produce a bitmask to check against that word.
        load_length = sz_min_of_two(length, 32);
        load_mask = sz_u64_mask_until(load_length);
        text_vec.ymms[0] = _mm256_maskz_loadu_epi8(load_mask, text);

        // To shift right every byte by 3 bits we can use the GF2 affine transformations.
        // https://wunkolo.github.io/post/2020/11/gf2p8affineqb-int8-shifting/
        // After next line, all 8-bit offsets in the `filter_slice_offsets_vec` should be under 32.
        filter_slice_offsets_vec.ymms[0] =
            _mm256_gf2p8affine_epi64_epi8(text_vec.ymms[0], _mm256_set1_epi64x(0x0102040810204080ull << (3 * 8)), 0);

        // After next line, `filter_slice_vec` will contain the right word from the set,
        // needed to filter the presence of the byte in the set.
        filter_slice_vec.ymms[0] = _mm256_permutexvar_epi8(filter_slice_offsets_vec.ymms[0], filter_vec.ymms[0]);

        // After next line, all 8-bit offsets in the `filter_slice_offsets_vec` should be under 8.
        offset_within_slice_vec.ymms[0] = _mm256_and_si256(text_vec.ymms[0], _mm256_set1_epi64x(0x0707070707070707ull));

        // Instead of performing one more Galois Field operation, we can upcast to 16-bit integers,
        // and perform the fift and intersection there.
        filter_slice_vec.zmm = _mm512_cvtepi8_epi16(filter_slice_vec.ymms[0]);
        offset_within_slice_vec.zmm = _mm512_cvtepi8_epi16(offset_within_slice_vec.ymms[0]);
        mask_in_filter_slice_vec.zmm = _mm512_sllv_epi16(_mm512_set1_epi16(1), offset_within_slice_vec.zmm);
        matches_vec.zmm = _mm512_and_si512(filter_slice_vec.zmm, mask_in_filter_slice_vec.zmm);

        matches_mask = _mm512_mask_cmpneq_epi16_mask(load_mask, matches_vec.zmm, _mm512_setzero_si512());
        if (matches_mask) {
            int offset = sz_u32_ctz(matches_mask);
            return text + offset;
        }
        else { text += load_length, length -= load_length; }
    }

    return NULL;
}

SZ_PUBLIC sz_cptr_t sz_find_last_from_set_avx512(sz_cptr_t text, sz_size_t length, sz_u8_set_t const *filter) {

    sz_size_t load_length;
    __mmask32 load_mask, matches_mask;
    // To store the set in the register we need just 256 bits, but the `VPERMB` instruction
    // we are going to invoke is surprisingly cheaper on ZMM registers.
    sz_u512_vec_t text_vec, filter_vec;
    filter_vec.ymms[0] = _mm256_loadu_epi64(&filter->_u64s[0]);

    // We are going to view the `filter` at 8-bit word granularity.
    sz_u512_vec_t filter_slice_offsets_vec;
    sz_u512_vec_t filter_slice_vec;
    sz_u512_vec_t offset_within_slice_vec;
    sz_u512_vec_t mask_in_filter_slice_vec;
    sz_u512_vec_t matches_vec;

    while (length) {
        // For every byte:
        // 1. Find corresponding word in a set.
        // 2. Produce a bitmask to check against that word.
        load_length = sz_min_of_two(length, 32);
        load_mask = sz_u64_mask_until(load_length);
        text_vec.ymms[0] = _mm256_maskz_loadu_epi8(load_mask, text + length - load_length);

        // To shift right every byte by 3 bits we can use the GF2 affine transformations.
        // https://wunkolo.github.io/post/2020/11/gf2p8affineqb-int8-shifting/
        // After next line, all 8-bit offsets in the `filter_slice_offsets_vec` should be under 32.
        filter_slice_offsets_vec.ymms[0] =
            _mm256_gf2p8affine_epi64_epi8(text_vec.ymms[0], _mm256_set1_epi64x(0x0102040810204080ull << (3 * 8)), 0);

        // After next line, `filter_slice_vec` will contain the right word from the set,
        // needed to filter the presence of the byte in the set.
        filter_slice_vec.ymms[0] = _mm256_permutexvar_epi8(filter_slice_offsets_vec.ymms[0], filter_vec.ymms[0]);

        // After next line, all 8-bit offsets in the `filter_slice_offsets_vec` should be under 8.
        offset_within_slice_vec.ymms[0] = _mm256_and_si256(text_vec.ymms[0], _mm256_set1_epi64x(0x0707070707070707ull));

        // Instead of performing one more Galois Field operation, we can upcast to 16-bit integers,
        // and perform the fift and intersection there.
        filter_slice_vec.zmm = _mm512_cvtepi8_epi16(filter_slice_vec.ymms[0]);
        offset_within_slice_vec.zmm = _mm512_cvtepi8_epi16(offset_within_slice_vec.ymms[0]);
        mask_in_filter_slice_vec.zmm = _mm512_sllv_epi16(_mm512_set1_epi16(1), offset_within_slice_vec.zmm);
        matches_vec.zmm = _mm512_and_si512(filter_slice_vec.zmm, mask_in_filter_slice_vec.zmm);

        matches_mask = _mm512_mask_cmpneq_epi16_mask(load_mask, matches_vec.zmm, _mm512_setzero_si512());
        if (matches_mask) {
            int offset = sz_u32_clz(matches_mask);
            return text + length - load_length + 32 - offset - 1;
        }
        else { length -= load_length; }
    }

    return NULL;
}

#if 0
SZ_PUBLIC sz_size_t sz_edit_distance_avx512(     //
    sz_cptr_t const a, sz_size_t const a_length, //
    sz_cptr_t const b, sz_size_t const b_length, //
    sz_size_t const bound, sz_memory_allocator_t const *alloc) {

    sz_u512_vec_t a_vec, b_vec, previous_vec, current_vec, permutation_vec;
    sz_u512_vec_t cost_deletion_vec, cost_insertion_vec, cost_substitution_vec;
    sz_size_t min_distance;

    b_vec.zmm = _mm512_maskz_loadu_epi8(sz_u64_mask_until(b_length), b);
    previous_vec.zmm = _mm512_set_epi8(63, 62, 61, 60, 59, 58, 57, 56, 55, 54, 53, 52, 51, 50, 49, 48, //
                                       47, 46, 45, 44, 43, 42, 41, 40, 39, 38, 37, 36, 35, 34, 33, 32, //
                                       31, 30, 29, 28, 27, 26, 25, 24, 23, 22, 21, 20, 19, 18, 17, 16, //
                                       15, 14, 13, 12, 11, 10, 9, 8, 7, 6, 5, 4, 3, 2, 1, 0);

    // Shifting bytes across the whole ZMM register is quite complicated, so let's use a permutation for that.
    permutation_vec.zmm = _mm512_set_epi8(62, 61, 60, 59, 58, 57, 56, 55, 54, 53, 52, 51, 50, 49, 48, 47, //
                                          46, 45, 44, 43, 42, 41, 40, 39, 38, 37, 36, 35, 34, 33, 32, 31, //
                                          30, 29, 28, 27, 26, 25, 24, 23, 22, 21, 20, 19, 18, 17, 16, 15, //
                                          14, 13, 12, 11, 10, 9, 8, 7, 6, 5, 4, 3, 2, 1, 0, 63);

    for (sz_size_t idx_a = 0; idx_a != a_length; ++idx_a) {
        min_distance = bound - 1;

        a_vec.zmm = _mm512_set1_epi8(a[idx_a]);
        // We first start by computing the cost of deletions and substitutions
        // for (sz_size_t idx_b = 0; idx_b != b_length; ++idx_b) {
        //     sz_u8_t cost_deletion = previous_vec.u8s[idx_b + 1] + 1;
        //     sz_u8_t cost_substitution = previous_vec.u8s[idx_b] + (a[idx_a] != b[idx_b]);
        //     current_vec.u8s[idx_b + 1] = sz_min_of_two(cost_deletion, cost_substitution);
        // }
        cost_deletion_vec.zmm = _mm512_add_epi8(previous_vec.zmm, _mm512_set1_epi8(1));
        cost_substitution_vec.zmm =
            _mm512_mask_set1_epi8(_mm512_setzero_si512(), _mm512_cmpneq_epi8_mask(a_vec.zmm, b_vec.zmm), 0x01);
        cost_substitution_vec.zmm = _mm512_add_epi8(previous_vec.zmm, cost_substitution_vec.zmm);
        cost_substitution_vec.zmm = _mm512_permutexvar_epi8(permutation_vec.zmm, cost_substitution_vec.zmm);
        current_vec.zmm = _mm512_min_epu8(cost_deletion_vec.zmm, cost_substitution_vec.zmm);
        current_vec.u8s[0] = idx_a + 1;

        // Now we need to compute the inclusive prefix sums using the minimum operator
        // In one line:
        //      current_vec.u8s[idx_b + 1] = sz_min_of_two(current_vec.u8s[idx_b + 1], current_vec.u8s[idx_b] + 1)
        //
        // Unrolling this:
        //      current_vec.u8s[0 + 1] = sz_min_of_two(current_vec.u8s[0 + 1], current_vec.u8s[0] + 1)
        //      current_vec.u8s[1 + 1] = sz_min_of_two(current_vec.u8s[1 + 1], current_vec.u8s[1] + 1)
        //      current_vec.u8s[2 + 1] = sz_min_of_two(current_vec.u8s[2 + 1], current_vec.u8s[2] + 1)
        //      current_vec.u8s[3 + 1] = sz_min_of_two(current_vec.u8s[3 + 1], current_vec.u8s[3] + 1)
        //
        // Alternatively, using a tree-like reduction in log2 steps:
        //      - 6 cycles of reductions shifting by 1, 2, 4, 8, 16, 32, 64 bytes;
        //      - with each cycle containing at least one shift, min, add, blend.
        //
        // Which adds meaningless complexity without any performance gains.
        for (sz_size_t idx_b = 0; idx_b != b_length; ++idx_b) {
            sz_u8_t cost_insertion = current_vec.u8s[idx_b] + 1;
            current_vec.u8s[idx_b + 1] = sz_min_of_two(current_vec.u8s[idx_b + 1], cost_insertion);
        }

        // Swap previous_distances and current_distances pointers
        sz_u512_vec_t temp_vec;
        temp_vec.zmm = previous_vec.zmm;
        previous_vec.zmm = current_vec.zmm;
        current_vec.zmm = temp_vec.zmm;
    }

    return previous_vec.u8s[b_length] < bound ? previous_vec.u8s[b_length] : bound;
}
#endif

#endif

#pragma endregion

/*  @brief  Implementation of the string search algorithms using the Arm NEON instruction set, available on 64-bit
 *          Arm processors. Implements: {substring search, character search, character set search} x {forward, reverse}.
 */
#pragma region ARM NEON

#if SZ_USE_ARM_NEON
#include <arm_neon.h>

/**
 *  @brief  Helper structure to simplify work with 64-bit words.
 */
typedef union sz_u128_vec_t {
    uint8x16_t u8x16;
    uint32x4_t u32x4;
    sz_u64_t u64s[2];
    sz_u32_t u32s[4];
    sz_u16_t u16s[8];
    sz_u8_t u8s[16];
} sz_u128_vec_t;

SZ_PUBLIC sz_cptr_t sz_find_byte_neon(sz_cptr_t h, sz_size_t h_length, sz_cptr_t n) {
    sz_u8_t offsets[16] = {0, 1, 2, 3, 4, 5, 6, 7, 8, 9, 10, 11, 12, 13, 14, 15};
    sz_u128_vec_t h_vec, n_vec, offsets_vec, matches_vec;
    n_vec.u8x16 = vld1q_dup_u8((sz_u8_t const *)n);
    offsets_vec.u8x16 = vld1q_u8(offsets);

    while (h_length >= 16) {
        h_vec.u8x16 = vld1q_u8((sz_u8_t const *)h);
        matches_vec.u8x16 = vceqq_u8(h_vec.u8x16, n_vec.u8x16);
        // In Arm NEON we don't have a `movemask` to combine it with `ctz` and get the offset of the match.
        // But assuming the `vmaxvq` is cheap, we can use it to find the first match, by blending (bitwise selecting)
        // the vector with a relative offsets array.
        if (vmaxvq_u8(matches_vec.u8x16)) {
            matches_vec.u8x16 = vbslq_u8(matches_vec.u8x16, offsets_vec.u8x16, vdupq_n_u8(0xFF));
            return h + vminvq_u8(matches_vec.u8x16);
        }
        h += 16, h_length -= 16;
    }

    return sz_find_byte_serial(h, h_length, n);
}

SZ_PUBLIC sz_cptr_t sz_find_last_byte_neon(sz_cptr_t h, sz_size_t h_length, sz_cptr_t n) {
    sz_u8_t offsets[16] = {0, 1, 2, 3, 4, 5, 6, 7, 8, 9, 10, 11, 12, 13, 14, 15};

    sz_u128_vec_t h_vec, n_vec, offsets_vec, matches_vec;
    n_vec.u8x16 = vld1q_dup_u8((sz_u8_t const *)n);
    offsets_vec.u8x16 = vld1q_u8(offsets);

    while (h_length >= 16) {
        h_vec.u8x16 = vld1q_u8((sz_u8_t const *)h + h_length - 16);
        matches_vec.u8x16 = vceqq_u8(h_vec.u8x16, n_vec.u8x16);
        // In Arm NEON we don't have a `movemask` to combine it with `clz` and get the offset of the match.
        // But assuming the `vmaxvq` is cheap, we can use it to find the first match, by blending (bitwise selecting)
        // the vector with a relative offsets array.
        if (vmaxvq_u8(matches_vec.u8x16)) {
            matches_vec.u8x16 = vbslq_u8(matches_vec.u8x16, offsets_vec.u8x16, vdupq_n_u8(0));
            return h + h_length - 16 + vmaxvq_u8(matches_vec.u8x16);
        }
        h_length -= 16;
    }

    return sz_find_last_byte_serial(h, h_length, n);
}

SZ_PUBLIC sz_cptr_t sz_find_neon(sz_cptr_t h, sz_size_t h_length, sz_cptr_t n, sz_size_t n_length) {
    if (n_length == 1) return sz_find_byte_neon(h, h_length, n);

    // Will contain 4 bits per character.
    sz_u64_t matches;
    sz_u128_vec_t h_first_vec, h_mid_vec, h_last_vec, n_first_vec, n_mid_vec, n_last_vec, matches_vec;
    n_first_vec.u8x16 = vld1q_dup_u8((sz_u8_t const *)&n[0]);
    n_mid_vec.u8x16 = vld1q_dup_u8((sz_u8_t const *)&n[n_length / 2]);
    n_last_vec.u8x16 = vld1q_dup_u8((sz_u8_t const *)&n[n_length - 1]);

    for (; h_length >= n_length + 16; h += 16, h_length -= 16) {
        h_first_vec.u8x16 = vld1q_u8((sz_u8_t const *)(h));
        h_mid_vec.u8x16 = vld1q_u8((sz_u8_t const *)(h + n_length / 2));
        h_last_vec.u8x16 = vld1q_u8((sz_u8_t const *)(h + n_length - 1));
        matches_vec.u8x16 = vandq_u8(                           //
            vandq_u8(                                           //
                vceqq_u8(h_first_vec.u8x16, n_first_vec.u8x16), //
                vceqq_u8(h_mid_vec.u8x16, n_mid_vec.u8x16)),
            vceqq_u8(h_last_vec.u8x16, n_last_vec.u8x16));
        if (vmaxvq_u8(matches_vec.u8x16)) {
            // Use `vshrn` to produce a bitmask, similar to `movemask` in SSE.
            // https://community.arm.com/arm-community-blogs/b/infrastructure-solutions-blog/posts/porting-x86-vector-bitmask-optimizations-to-arm-neon
            matches = vget_lane_u64(vreinterpret_u64_u8(vshrn_n_u16(vreinterpretq_u16_u8(matches_vec.u8x16), 4)), 0) &
                      0x8888888888888888ull;
            while (matches) {
                int potential_offset = sz_u64_ctz(matches) / 4;
                if (sz_equal(h + potential_offset + 1, n + 1, n_length - 2)) return h + potential_offset;
                matches &= matches - 1;
            }
        }
    }

    return sz_find_serial(h, h_length, n, n_length);
}

SZ_PUBLIC sz_cptr_t sz_find_last_neon(sz_cptr_t h, sz_size_t h_length, sz_cptr_t n, sz_size_t n_length) {
    if (n_length == 1) return sz_find_last_byte_neon(h, h_length, n);

    // Will contain 4 bits per character.
    sz_u64_t matches;
    sz_u128_vec_t h_first_vec, h_mid_vec, h_last_vec, n_first_vec, n_mid_vec, n_last_vec, matches_vec;
    n_first_vec.u8x16 = vld1q_dup_u8((sz_u8_t const *)&n[0]);
    n_mid_vec.u8x16 = vld1q_dup_u8((sz_u8_t const *)&n[n_length / 2]);
    n_last_vec.u8x16 = vld1q_dup_u8((sz_u8_t const *)&n[n_length - 1]);

    for (; h_length >= n_length + 16; h_length -= 16) {
        h_first_vec.u8x16 = vld1q_u8((sz_u8_t const *)(h + h_length - n_length - 16 + 1));
        h_mid_vec.u8x16 = vld1q_u8((sz_u8_t const *)(h + h_length - n_length - 16 + 1 + n_length / 2));
        h_last_vec.u8x16 = vld1q_u8((sz_u8_t const *)(h + h_length - 16));
        matches_vec.u8x16 = vandq_u8(                           //
            vandq_u8(                                           //
                vceqq_u8(h_first_vec.u8x16, n_first_vec.u8x16), //
                vceqq_u8(h_mid_vec.u8x16, n_mid_vec.u8x16)),
            vceqq_u8(h_last_vec.u8x16, n_last_vec.u8x16));
        if (vmaxvq_u8(matches_vec.u8x16)) {
            // Use `vshrn` to produce a bitmask, similar to `movemask` in SSE.
            // https://community.arm.com/arm-community-blogs/b/infrastructure-solutions-blog/posts/porting-x86-vector-bitmask-optimizations-to-arm-neon
            matches = vget_lane_u64(vreinterpret_u64_u8(vshrn_n_u16(vreinterpretq_u16_u8(matches_vec.u8x16), 4)), 0) &
                      0x8888888888888888ull;
            while (matches) {
                int potential_offset = sz_u64_clz(matches) / 4;
                if (sz_equal(h + h_length - n_length - potential_offset + 1, n + 1, n_length - 2))
                    return h + h_length - n_length - potential_offset;
                sz_assert((matches & (1ull << (63 - potential_offset * 4))) != 0 &&
                          "The bit must be set before we squash it");
                matches &= ~(1ull << (63 - potential_offset * 4));
            }
        }
    }

    return sz_find_last_serial(h, h_length, n, n_length);
}

SZ_PUBLIC sz_cptr_t sz_find_from_set_neon(sz_cptr_t h, sz_size_t h_length, sz_u8_set_t const *set) {
    return sz_find_from_set_serial(h, h_length, set);
}

SZ_PUBLIC sz_cptr_t sz_find_last_from_set_neon(sz_cptr_t h, sz_size_t h_length, sz_u8_set_t const *set) {
    return sz_find_last_from_set_serial(h, h_length, set);
}

#endif // Arm Neon

#pragma endregion

/*
 *  @brief  Pick the right implementation for the string search algorithms.
 */
#pragma region Compile-Time Dispatching

SZ_PUBLIC sz_u64_t sz_hash(sz_cptr_t text, sz_size_t length) { return sz_hash_serial(text, length); }

SZ_PUBLIC sz_bool_t sz_equal(sz_cptr_t a, sz_cptr_t b, sz_size_t length) {
#if SZ_USE_X86_AVX512
    return sz_equal_avx512(a, b, length);
#else
    return sz_equal_serial(a, b, length);
#endif
}

SZ_PUBLIC sz_ordering_t sz_order(sz_cptr_t a, sz_size_t a_length, sz_cptr_t b, sz_size_t b_length) {
#if SZ_USE_X86_AVX512
    return sz_order_avx512(a, a_length, b, b_length);
#else
    return sz_order_serial(a, a_length, b, b_length);
#endif
}

SZ_PUBLIC void sz_copy(sz_ptr_t target, sz_cptr_t source, sz_size_t length) {
#if SZ_USE_X86_AVX512
    sz_copy_avx512(target, source, length);
#elif SZ_USE_X86_AVX2
    sz_copy_avx2(target, source, length);
#else
    sz_copy_serial(target, source, length);
#endif
}

SZ_PUBLIC void sz_move(sz_ptr_t target, sz_cptr_t source, sz_size_t length) {
#if SZ_USE_X86_AVX512
    sz_move_avx512(target, source, length);
#elif SZ_USE_X86_AVX2
    sz_move_avx2(target, source, length);
#else
    sz_move_serial(target, source, length);
#endif
}

SZ_PUBLIC void sz_fill(sz_ptr_t target, sz_size_t length, sz_u8_t value) {
#if SZ_USE_X86_AVX512
    sz_fill_avx512(target, length, value);
#elif SZ_USE_X86_AVX2
    sz_fill_avx2(target, length, value);
#else
    sz_fill_serial(target, length, value);
#endif
}

SZ_PUBLIC sz_cptr_t sz_find_byte(sz_cptr_t haystack, sz_size_t h_length, sz_cptr_t needle) {
#if SZ_USE_X86_AVX512
    return sz_find_byte_avx512(haystack, h_length, needle);
<<<<<<< HEAD
#elif SZ_USE_X86_AVX2
    return sz_find_byte_avx2(haystack, h_length, needle);
=======
#elif SZ_USE_ARM_NEON
    return sz_find_byte_neon(haystack, h_length, needle);
>>>>>>> 6669b1e3
#else
    return sz_find_byte_serial(haystack, h_length, needle);
#endif
}

SZ_PUBLIC sz_cptr_t sz_find_last_byte(sz_cptr_t haystack, sz_size_t h_length, sz_cptr_t needle) {
#if SZ_USE_X86_AVX512
    return sz_find_last_byte_avx512(haystack, h_length, needle);
<<<<<<< HEAD
#elif SZ_USE_X86_AVX2
    return sz_find_last_byte_avx2(haystack, h_length, needle);
=======
#elif SZ_USE_ARM_NEON
    return sz_find_last_byte_neon(haystack, h_length, needle);
>>>>>>> 6669b1e3
#else
    return sz_find_last_byte_serial(haystack, h_length, needle);
#endif
}

SZ_PUBLIC sz_cptr_t sz_find(sz_cptr_t haystack, sz_size_t h_length, sz_cptr_t needle, sz_size_t n_length) {
#if SZ_USE_X86_AVX512
    return sz_find_avx512(haystack, h_length, needle, n_length);
#elif SZ_USE_X86_AVX2
    return sz_find_avx2(haystack, h_length, needle, n_length);
#elif SZ_USE_ARM_NEON
    return sz_find_neon(haystack, h_length, needle, n_length);
#else
    return sz_find_serial(haystack, h_length, needle, n_length);
#endif
}

SZ_PUBLIC sz_cptr_t sz_find_last(sz_cptr_t haystack, sz_size_t h_length, sz_cptr_t needle, sz_size_t n_length) {
#if SZ_USE_X86_AVX512
    return sz_find_last_avx512(haystack, h_length, needle, n_length);
#elif SZ_USE_X86_AVX2
    return sz_find_last_avx2(haystack, h_length, needle, n_length);
#elif SZ_USE_ARM_NEON
    return sz_find_last_neon(haystack, h_length, needle, n_length);
#else
    return sz_find_last_serial(haystack, h_length, needle, n_length);
#endif
}

SZ_PUBLIC sz_cptr_t sz_find_from_set(sz_cptr_t text, sz_size_t length, sz_u8_set_t const *set) {
#if SZ_USE_X86_AVX512
    return sz_find_from_set_avx512(text, length, set);
#else
    return sz_find_from_set_serial(text, length, set);
#endif
}

SZ_PUBLIC sz_cptr_t sz_find_last_from_set(sz_cptr_t text, sz_size_t length, sz_u8_set_t const *set) {
#if SZ_USE_X86_AVX512
    return sz_find_last_from_set_avx512(text, length, set);
#else
    return sz_find_last_from_set_serial(text, length, set);
#endif
}

SZ_PUBLIC void sz_tolower(sz_cptr_t text, sz_size_t length, sz_ptr_t result) {
    sz_tolower_serial(text, length, result);
}

SZ_PUBLIC void sz_toupper(sz_cptr_t text, sz_size_t length, sz_ptr_t result) {
    sz_toupper_serial(text, length, result);
}

SZ_PUBLIC void sz_toascii(sz_cptr_t text, sz_size_t length, sz_ptr_t result) {
    sz_toascii_serial(text, length, result);
}

SZ_PUBLIC sz_size_t sz_edit_distance( //
    sz_cptr_t a, sz_size_t a_length,  //
    sz_cptr_t b, sz_size_t b_length,  //
    sz_size_t bound, sz_memory_allocator_t const *alloc) {
    return sz_edit_distance_serial(a, a_length, b, b_length, bound, alloc);
}

SZ_PUBLIC sz_ssize_t sz_alignment_score(sz_cptr_t a, sz_size_t a_length, sz_cptr_t b, sz_size_t b_length,
                                        sz_error_cost_t gap, sz_error_cost_t const *subs,
                                        sz_memory_allocator_t const *alloc) {
    return sz_alignment_score_serial(a, a_length, b, b_length, gap, subs, alloc);
}

#pragma endregion

#ifdef __cplusplus
}
#endif

#endif // STRINGZILLA_H_<|MERGE_RESOLUTION|>--- conflicted
+++ resolved
@@ -683,11 +683,10 @@
 SZ_PUBLIC sz_cptr_t sz_find_byte_avx512(sz_cptr_t haystack, sz_size_t h_length, sz_cptr_t needle);
 
 /** @copydoc sz_find_byte */
-<<<<<<< HEAD
 SZ_PUBLIC sz_cptr_t sz_find_byte_avx2(sz_cptr_t haystack, sz_size_t h_length, sz_cptr_t needle);
-=======
+
+/** @copydoc sz_find_byte */
 SZ_PUBLIC sz_cptr_t sz_find_byte_neon(sz_cptr_t haystack, sz_size_t h_length, sz_cptr_t needle);
->>>>>>> 6669b1e3
 
 /**
  *  @brief  Locates last matching byte in a string. Equivalent to `memrchr(haystack, *needle, h_length)` in LibC.
@@ -709,11 +708,10 @@
 SZ_PUBLIC sz_cptr_t sz_find_last_byte_avx512(sz_cptr_t haystack, sz_size_t h_length, sz_cptr_t needle);
 
 /** @copydoc sz_find_last_byte */
-<<<<<<< HEAD
 SZ_PUBLIC sz_cptr_t sz_find_last_byte_avx2(sz_cptr_t haystack, sz_size_t h_length, sz_cptr_t needle);
-=======
+
+/** @copydoc sz_find_last_byte */
 SZ_PUBLIC sz_cptr_t sz_find_last_byte_neon(sz_cptr_t haystack, sz_size_t h_length, sz_cptr_t needle);
->>>>>>> 6669b1e3
 
 /**
  *  @brief  Locates first matching substring.
@@ -3721,13 +3719,10 @@
 SZ_PUBLIC sz_cptr_t sz_find_byte(sz_cptr_t haystack, sz_size_t h_length, sz_cptr_t needle) {
 #if SZ_USE_X86_AVX512
     return sz_find_byte_avx512(haystack, h_length, needle);
-<<<<<<< HEAD
 #elif SZ_USE_X86_AVX2
     return sz_find_byte_avx2(haystack, h_length, needle);
-=======
 #elif SZ_USE_ARM_NEON
     return sz_find_byte_neon(haystack, h_length, needle);
->>>>>>> 6669b1e3
 #else
     return sz_find_byte_serial(haystack, h_length, needle);
 #endif
@@ -3736,13 +3731,10 @@
 SZ_PUBLIC sz_cptr_t sz_find_last_byte(sz_cptr_t haystack, sz_size_t h_length, sz_cptr_t needle) {
 #if SZ_USE_X86_AVX512
     return sz_find_last_byte_avx512(haystack, h_length, needle);
-<<<<<<< HEAD
 #elif SZ_USE_X86_AVX2
     return sz_find_last_byte_avx2(haystack, h_length, needle);
-=======
 #elif SZ_USE_ARM_NEON
     return sz_find_last_byte_neon(haystack, h_length, needle);
->>>>>>> 6669b1e3
 #else
     return sz_find_last_byte_serial(haystack, h_length, needle);
 #endif
