--- conflicted
+++ resolved
@@ -3021,32 +3021,6 @@
     return NULL;
 }
 
-<<<<<<< HEAD
-SZ_PUBLIC sz_cptr_t sz_find_avx512(sz_cptr_t h, sz_size_t h_length, sz_cptr_t n, sz_size_t n_length) {
-
-    // This almost never fires, but it's better to be safe than sorry.
-    if (h_length < n_length || !n_length) return NULL;
-
-    sz_find_t backends[] = {
-        // For very short strings brute-force SWAR makes sense.
-        (sz_find_t)sz_find_byte_avx512,
-        (sz_find_t)sz_find_2byte_avx512,
-        (sz_find_t)sz_find_under66byte_avx512,
-        (sz_find_t)sz_find_4byte_avx512,
-        // For longer needles we use a Two-Way heuristic with a follow-up check in-between.
-        (sz_find_t)sz_find_under66byte_avx512,
-        (sz_find_t)sz_find_over66byte_avx512,
-    };
-
-    return backends[
-        // For very short strings brute-force SWAR makes sense.
-        (n_length > 1) + (n_length > 2) + (n_length > 3) +
-        // For longer needles we use a Two-Way heuristic with a follow-up check in-between.
-        (n_length > 4) + (n_length > 66)](h, h_length, n, n_length);
-}
-
-=======
->>>>>>> 7c104ec0
 SZ_PUBLIC sz_cptr_t sz_find_last_byte_avx512(sz_cptr_t h, sz_size_t h_length, sz_cptr_t n) {
     __mmask64 mask;
     sz_u512_vec_t h_vec, n_vec;
